cmake_minimum_required(VERSION 2.8.12)

cmake_policy(SET CMP0025 NEW)
cmake_policy(SET CMP0028 NEW)
cmake_policy(SET CMP0042 NEW)
cmake_policy(SET CMP0048 NEW)
cmake_policy(SET CMP0057 NEW)
cmake_policy(SET CMP0076 NEW)

list(APPEND CMAKE_MODULE_PATH
     "${CMAKE_CURRENT_LIST_DIR}/cmake"
     "${CMAKE_CURRENT_LIST_DIR}/cmake/packages"
     "${CMAKE_CURRENT_LIST_DIR}/cmake/modules/share/modules/cmake")

include(CMConfig)
include(CMSetupVersion)

if(NOT CMAKE_WORKSPACE_NAME OR NOT ("${CMAKE_WORKSPACE_NAME}" STREQUAL "crypto3"))
    cm_workspace(crypto3)
endif()

macro(cm_find_package NAME)
    foreach(ITERATOR ${CMAKE_WORKSPACE_LIST})
        if(NOT "${NAME}" MATCHES "^${ITERATOR}_.*$" AND NOT "${NAME}" STREQUAL CM)
            find_package(${ARGV})
        else()
            set(${ARGV0}_FOUND ON CACHE BOOL "")
        endif()
    endforeach()
endmacro()

cm_project(zk WORKSPACE_NAME ${CMAKE_WORKSPACE_NAME} LANGUAGES C CXX)

if(NOT Boost_FOUND AND NOT CMAKE_CROSSCOMPILING)
    cm_find_package(Boost)
endif()

cm_find_package(CM)
include(CMDeploy)
include(FindPkgConfig)

option(BUILD_WITH_CCACHE "Build with ccache usage" TRUE)
option(BUILD_TESTS "Build unit tests" FALSE)

if(UNIX AND BUILD_WITH_CCACHE)
    find_program(CCACHE_FOUND ccache)
    if(CCACHE_FOUND)
        set_property(GLOBAL PROPERTY RULE_LAUNCH_COMPILE ccache)
        set_property(GLOBAL PROPERTY RULE_LAUNCH_LINK ccache)
    endif(CCACHE_FOUND)
endif()

list(APPEND ${CURRENT_PROJECT_NAME}_PUBLIC_HEADERS
     include/nil/crypto3/zk/snark/accumulators/snark.hpp

     include/nil/crypto3/zk/snark/detail/accumulation_vector.hpp
     include/nil/crypto3/zk/snark/detail/set_commitment.hpp
     include/nil/crypto3/zk/snark/detail/sparse_vector.hpp

     include/nil/crypto3/zk/snark/commitments/knowledge_commitment_multiexp.hpp
     include/nil/crypto3/zk/snark/commitments/knowledge_commitment.hpp

     include/nil/crypto3/zk/snark/systems/pcd/r1cs_pcd/compliance_predicate/compliance_predicate.hpp
     include/nil/crypto3/zk/snark/systems/pcd/r1cs_pcd/compliance_predicate/cp_handler.hpp

     include/nil/crypto3/zk/snark/systems/pcd/r1cs_pcd/r1cs_mp_ppzkpcd/mp_pcd_circuits.hpp
     include/nil/crypto3/zk/snark/systems/pcd/r1cs_pcd/r1cs_mp_ppzkpcd/r1cs_mp_ppzkpcd.hpp
     include/nil/crypto3/zk/snark/systems/pcd/r1cs_pcd/r1cs_mp_ppzkpcd/r1cs_mp_ppzkpcd_params.hpp

     include/nil/crypto3/zk/snark/systems/pcd/r1cs_pcd/r1cs_sp_ppzkpcd/r1cs_sp_ppzkpcd.hpp
     include/nil/crypto3/zk/snark/systems/pcd/r1cs_pcd/r1cs_sp_ppzkpcd/r1cs_sp_ppzkpcd_params.hpp
     include/nil/crypto3/zk/snark/systems/pcd/r1cs_pcd/r1cs_sp_ppzkpcd/sp_pcd_circuits.hpp
     include/nil/crypto3/zk/snark/systems/pcd/r1cs_pcd/ppzkpcd_compliance_predicate.hpp
     include/nil/crypto3/zk/snark/systems/pcd/r1cs_pcd/r1cs_pcd_params.hpp

     include/nil/crypto3/zk/snark/systems/ppzkadsnark/r1cs_ppzkadsnark/r1cs_ppzkadsnark.hpp
     include/nil/crypto3/zk/snark/systems/ppzkadsnark/r1cs_ppzkadsnark/prf.hpp
     include/nil/crypto3/zk/snark/systems/ppzkadsnark/r1cs_ppzkadsnark/signature.hpp
     include/nil/crypto3/zk/snark/systems/detail/ppzkadsnark/r1cs_ppzkadsnark/basic_policy.hpp

     include/nil/crypto3/zk/snark/systems/ppzksnark/bacs_ppzksnark.hpp
     include/nil/crypto3/zk/snark/systems/detail/ppzksnark/bacs_ppzksnark/basic_policy.hpp

     include/nil/crypto3/zk/snark/systems/ppzksnark/r1cs_gg_ppzksnark.hpp
     include/nil/crypto3/zk/snark/systems/detail/ppzksnark/r1cs_gg_ppzksnark/basic_policy.hpp

     include/nil/crypto3/zk/snark/systems/ppzksnark/r1cs_ppzksnark.hpp
     include/nil/crypto3/zk/snark/systems/detail/ppzksnark/r1cs_ppzksnark/basic_policy.hpp

     include/nil/crypto3/zk/snark/systems/ppzksnark/r1cs_se_ppzksnark.hpp
     include/nil/crypto3/zk/snark/systems/detail/ppzksnark/r1cs_se_ppzksnark/basic_policy.hpp

     include/nil/crypto3/zk/snark/systems/ppzksnark/tbcs_ppzksnark.hpp
     include/nil/crypto3/zk/snark/systems/detail/ppzksnark/tbcs_ppzksnark/basic_policy.hpp

     include/nil/crypto3/zk/snark/systems/ppzksnark/uscs_ppzksnark.hpp
     include/nil/crypto3/zk/snark/systems/detail/ppzksnark/uscs_ppzksnark/basic_policy.hpp

     include/nil/crypto3/zk/snark/reductions/bacs_to_r1cs.hpp

     include/nil/crypto3/zk/snark/reductions/r1cs_to_qap.hpp

     include/nil/crypto3/zk/snark/reductions/r1cs_to_sap.hpp

     include/nil/crypto3/zk/snark/reductions/tbcs_to_uscs.hpp

     include/nil/crypto3/zk/snark/reductions/uscs_to_ssp.hpp

     include/nil/crypto3/zk/snark/relations/arithmetic_programs/qap.hpp

     include/nil/crypto3/zk/snark/relations/arithmetic_programs/sap.hpp

     include/nil/crypto3/zk/snark/relations/arithmetic_programs/ssp.hpp

     include/nil/crypto3/zk/snark/relations/circuit_satisfaction_problems/bacs.hpp

     include/nil/crypto3/zk/snark/relations/circuit_satisfaction_problems/tbcs.hpp

     include/nil/crypto3/zk/snark/relations/constraint_satisfaction_problems/r1cs.hpp

     include/nil/crypto3/zk/snark/relations/constraint_satisfaction_problems/uscs.hpp

     include/nil/crypto3/zk/snark/relations/ram_computations/memory/delegated_ra_memory.hpp
     include/nil/crypto3/zk/snark/relations/ram_computations/memory/memory_interface.hpp
     include/nil/crypto3/zk/snark/relations/ram_computations/memory/memory_store_trace.hpp
     include/nil/crypto3/zk/snark/relations/ram_computations/memory/ra_memory.hpp

     include/nil/crypto3/zk/snark/relations/ram_computations/rams/fooram/fooram_aux.hpp
     include/nil/crypto3/zk/snark/relations/ram_computations/rams/fooram/fooram_params.hpp

     include/nil/crypto3/zk/snark/relations/ram_computations/rams/tinyram/tinyram_aux.hpp
     include/nil/crypto3/zk/snark/relations/ram_computations/rams/tinyram/tinyram_params.hpp
     include/nil/crypto3/zk/snark/relations/ram_computations/rams/ram_params.hpp
     include/nil/crypto3/zk/snark/relations/variable.hpp
     include/nil/crypto3/zk/snark/routing/as_waksman.hpp
     include/nil/crypto3/zk/snark/routing/benes.hpp
     include/nil/crypto3/zk/snark/constraint_profiling.hpp
     include/nil/crypto3/zk/snark/integer_permutation.hpp
     include/nil/crypto3/zk/snark/merkle_tree.hpp)

list(APPEND ${CURRENT_PROJECT_NAME}_UNGROUPED_SOURCES)

list(APPEND ${CURRENT_PROJECT_NAME}_HEADERS ${${CURRENT_PROJECT_NAME}_PUBLIC_HEADERS})

list(APPEND ${CURRENT_PROJECT_NAME}_SOURCES ${${CURRENT_PROJECT_NAME}_UNGROUPED_SOURCES})

cm_setup_version(VERSION 0.1.0 PREFIX ${CMAKE_WORKSPACE_NAME}_${CURRENT_PROJECT_NAME})

add_library(${CMAKE_WORKSPACE_NAME}_${CURRENT_PROJECT_NAME} INTERFACE)

set_target_properties(${CMAKE_WORKSPACE_NAME}_${CURRENT_PROJECT_NAME} PROPERTIES
                      EXPORT_NAME ${CURRENT_PROJECT_NAME})

target_include_directories(${CMAKE_WORKSPACE_NAME}_${CURRENT_PROJECT_NAME} INTERFACE
                           $<BUILD_INTERFACE:${CMAKE_CURRENT_SOURCE_DIR}/include>
                           $<BUILD_INTERFACE:${CMAKE_BINARY_DIR}/include>

                           $<$<BOOL:${Boost_FOUND}>:${Boost_INCLUDE_DIRS}>)

target_link_libraries(${CMAKE_WORKSPACE_NAME}_${CURRENT_PROJECT_NAME} INTERFACE

                      ${Boost_LIBRARIES}

                      ${CMAKE_WORKSPACE_NAME}::algebra
                      ${CMAKE_WORKSPACE_NAME}::math
                      ${CMAKE_WORKSPACE_NAME}::hash
<<<<<<< HEAD
                      ${CMAKE_WORKSPACE_NAME}::multiprecision
                      ${CMAKE_WORKSPACE_NAME}::containers
                      )
=======
                      ${CMAKE_WORKSPACE_NAME}::multiprecision)
>>>>>>> c96686bf

cm_deploy(TARGETS ${CMAKE_WORKSPACE_NAME}_${CURRENT_PROJECT_NAME}
          INCLUDE include
          NAMESPACE ${CMAKE_WORKSPACE_NAME}::)


if(BUILD_TESTS)
    add_subdirectory(test)
endif()<|MERGE_RESOLUTION|>--- conflicted
+++ resolved
@@ -164,13 +164,9 @@
                       ${CMAKE_WORKSPACE_NAME}::algebra
                       ${CMAKE_WORKSPACE_NAME}::math
                       ${CMAKE_WORKSPACE_NAME}::hash
-<<<<<<< HEAD
                       ${CMAKE_WORKSPACE_NAME}::multiprecision
                       ${CMAKE_WORKSPACE_NAME}::containers
                       )
-=======
-                      ${CMAKE_WORKSPACE_NAME}::multiprecision)
->>>>>>> c96686bf
 
 cm_deploy(TARGETS ${CMAKE_WORKSPACE_NAME}_${CURRENT_PROJECT_NAME}
           INCLUDE include
