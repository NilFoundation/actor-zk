//---------------------------------------------------------------------------//
// Copyright (c) 2021 Mikhail Komarov <nemo@nil.foundation>
// Copyright (c) 2021 Nikita Kaskov <nbering@nil.foundation>
// Copyright (c) 2022 Ilia Shirobokov <i.shirobokov@nil.foundation>
//
// MIT License
//
// Permission is hereby granted, free of charge, to any person obtaining a copy
// of this software and associated documentation files (the "Software"), to deal
// in the Software without restriction, including without limitation the rights
// to use, copy, modify, merge, publish, distribute, sublicense, and/or sell
// copies of the Software, and to permit persons to whom the Software is
// furnished to do so, subject to the following conditions:
//
// The above copyright notice and this permission notice shall be included in all
// copies or substantial portions of the Software.
//
// THE SOFTWARE IS PROVIDED "AS IS", WITHOUT WARRANTY OF ANY KIND, EXPRESS OR
// IMPLIED, INCLUDING BUT NOT LIMITED TO THE WARRANTIES OF MERCHANTABILITY,
// FITNESS FOR A PARTICULAR PURPOSE AND NONINFRINGEMENT. IN NO EVENT SHALL THE
// AUTHORS OR COPYRIGHT HOLDERS BE LIABLE FOR ANY CLAIM, DAMAGES OR OTHER
// LIABILITY, WHETHER IN AN ACTION OF CONTRACT, TORT OR OTHERWISE, ARISING FROM,
// OUT OF OR IN CONNECTION WITH THE SOFTWARE OR THE USE OR OTHER DEALINGS IN THE
// SOFTWARE.
//---------------------------------------------------------------------------//

#ifndef CRYPTO3_ZK_PLONK_PLACEHOLDER_TABLE_HPP
#define CRYPTO3_ZK_PLONK_PLACEHOLDER_TABLE_HPP

#include <algorithm>

#include <nil/crypto3/zk/snark/arithmetization/plonk/padding.hpp>

namespace nil {
    namespace blueprint {
        template<typename ArithmetizationType, std::size_t... BlueprintParams>
        class assignment;
    } // namespace blueprint
    namespace crypto3 {
        namespace zk {
            namespace snark {

                template<typename FieldType, typename ArithmetizationParams>
                struct plonk_constraint_system;

                template<typename FieldType>
                using plonk_column = std::vector<typename FieldType::value_type>;

                template<typename FieldType, typename ArithmetizationParams, typename ColumnType>
                struct plonk_table;

                template<typename FieldType, typename ArithmetizationParams, typename ColumnType>
                struct plonk_private_table {

                    using witnesses_container_type = std::array<ColumnType, ArithmetizationParams::WitnessColumns>;

                protected:
<<<<<<< HEAD

                    witnesses_container_type _witnesses;

                public:
                    plonk_private_table(
                        witnesses_container_type witness_columns = {}) :
                        _witnesses(witness_columns) {
                    }

                    std::uint32_t witnesses_amount() const {
                        return _witnesses.size();
                    }

                    std::uint32_t witness_column_size(std::uint32_t index) const {
                        return _witnesses[index].size();
                    }

                    ColumnType witness(std::uint32_t index) const {
                        assert(index < ArithmetizationParams::WitnessColumns);
                        return _witnesses[index];
                    }

                    witnesses_container_type witnesses() const {
                        return _witnesses;
                    }

                    ColumnType operator[](std::uint32_t index) const {
                        if (index < ArithmetizationParams::WitnessColumns)
                            return _witnesses[index];
                        index -= ArithmetizationParams::WitnessColumns;
                        return {};
=======
                    std::array<ColumnType, ArithmetizationParams::witness_columns> witness_columns;

                public:
                    plonk_private_table(
                        std::array<ColumnType, ArithmetizationParams::witness_columns> witness_columns = {}) :
                        witness_columns(witness_columns) {
                    }

                    ColumnType witness(std::size_t index) const {
                        BOOST_ASSERT(index < ArithmetizationParams::witness_columns);

                        return witness_columns[index];
                    }

                    std::array<ColumnType, ArithmetizationParams::witness_columns> witnesses() const {
                        return witness_columns;
                    }

                    ColumnType operator[](std::size_t index) const {
                        if (index < ArithmetizationParams::witness_columns)
                            return witness_columns[index];
                        index -= ArithmetizationParams::witness_columns;
>>>>>>> 8e5dd88b
                    }

                    constexpr std::uint32_t size() const {
                        return witnesses_amount();
                    }

                    friend std::uint32_t basic_padding<FieldType, ArithmetizationParams, ColumnType>(
                        plonk_table<FieldType, ArithmetizationParams, ColumnType> &table);

                    friend struct nil::blueprint::assignment<plonk_constraint_system<FieldType,
                        ArithmetizationParams>>;
                };

                template<typename FieldType, typename ArithmetizationParams, typename ColumnType>
                struct plonk_public_table {

                    using public_input_container_type = std::array<ColumnType, ArithmetizationParams::PublicInputColumns>;
                    using constant_container_type = std::array<ColumnType, ArithmetizationParams::ConstantColumns>;
                    using selector_container_type = std::array<ColumnType, ArithmetizationParams::SelectorColumns>;

                protected:
<<<<<<< HEAD

                    public_input_container_type _public_inputs;
                    constant_container_type _constants;
                    selector_container_type _selectors;

                public:
                    plonk_public_table(
                        public_input_container_type public_input_columns = {},
                        constant_container_type constant_columns = {},
                        selector_container_type selector_columns = {}) :
                        _public_inputs(public_input_columns),
                        _constants(constant_columns),
                        _selectors(selector_columns) {
                    }

                    std::uint32_t public_inputs_amount() const {
                        return _public_inputs.size();
                    }

                    std::uint32_t public_input_column_size(std::uint32_t index) const {
                        return _public_inputs[index].size();
=======
                    std::array<ColumnType, ArithmetizationParams::public_input_columns> public_input_columns;
                    std::array<ColumnType, ArithmetizationParams::constant_columns> constant_columns;
                    std::array<ColumnType, ArithmetizationParams::selector_columns> selector_columns;

                public:
                    plonk_public_table(
                        std::array<ColumnType, ArithmetizationParams::public_input_columns> public_input_columns = {},
                        std::array<ColumnType, ArithmetizationParams::constant_columns> constant_columns = {},
                        std::array<ColumnType, ArithmetizationParams::selector_columns> selector_columns = {}) :
                        public_input_columns(public_input_columns),
                        constant_columns(constant_columns), selector_columns(selector_columns) {
                    }

                    ColumnType public_input(std::size_t index) const {
                        BOOST_ASSERT(index < ArithmetizationParams::public_input_columns);

                        return public_input_columns[index];
                    }

                    std::array<ColumnType, ArithmetizationParams::public_input_columns> public_inputs() const {
                        return public_input_columns;
>>>>>>> 8e5dd88b
                    }

                    ColumnType public_input(std::uint32_t index) const {
                        assert(index < public_inputs_amount());
                        return _public_inputs[index];
                    }

<<<<<<< HEAD
                    public_input_container_type public_inputs() const {
                        return _public_inputs;
                    }

                    std::uint32_t constants_amount() const {
                        return _constants.size();
=======
                    ColumnType constant(std::size_t index) const {
                        BOOST_ASSERT(index < ArithmetizationParams::constant_columns);

                        return constant_columns[index];
                    }

                    std::array<ColumnType, ArithmetizationParams::constant_columns> constants() const {
                        return constant_columns;
>>>>>>> 8e5dd88b
                    }

                    std::uint32_t constant_column_size(std::uint32_t index) const {
                        return _constants[index].size();
                    }

<<<<<<< HEAD
                    ColumnType constant(std::uint32_t index) const {
                        assert(index < constants_amount());
                        return _constants[index];
                    }

                    constant_container_type constants() const {
                        return _constants;
=======
                    ColumnType selector(std::size_t index) const {
                        BOOST_ASSERT(index < ArithmetizationParams::selector_columns);

                        return selector_columns[index];
                    }

                    std::array<ColumnType, ArithmetizationParams::selector_columns> selectors() const {
                        return selector_columns;
>>>>>>> 8e5dd88b
                    }

                    constexpr std::uint32_t selectors_amount() const {
                        return _selectors.size();
                    }

<<<<<<< HEAD
                    std::uint32_t selector_column_size(std::uint32_t index) const {
                        return _selectors[index].size();
                    }

                    ColumnType selector(std::uint32_t index) const {
                        assert(index < selectors_amount());
                        return _selectors[index];
                    }

                    selector_container_type selectors() const {
                        return _selectors;
                    }

                    ColumnType operator[](std::uint32_t index) const {
                        if (index < public_inputs_amount())
                            return public_input(index);
                        index -= public_inputs_amount();
                        if (index < constants_amount())
                            return constant(index);
                        index -= constants_amount();
                        if (index < selectors_amount()) {
                            return selector(index);
                        }
                        index -= selectors_amount();
                        return {};
                    }

                    constexpr std::uint32_t size() const {
                        return public_inputs_amount() +
                               constants_amount() +
                               selectors_amount();
=======
                    ColumnType operator[](std::size_t index) const {
                        if (index < ArithmetizationParams::public_input_columns)
                            return public_input_columns[index];
                        index -= ArithmetizationParams::public_input_columns;
                        if (index < ArithmetizationParams::constant_columns)
                            return constant_columns[index];
                        index -= ArithmetizationParams::constant_columns;
                        if (index < ArithmetizationParams::selector_columns) {
                            return selector_columns[index];
                        }
                        index -= ArithmetizationParams::selector_columns;
                    }

                    constexpr std::size_t size() const {
                        return ArithmetizationParams::public_input_columns + ArithmetizationParams::constant_columns +
                               ArithmetizationParams::selector_columns;
>>>>>>> 8e5dd88b
                    }

                    friend std::uint32_t basic_padding<FieldType, ArithmetizationParams, ColumnType>(
                        plonk_table<FieldType, ArithmetizationParams, ColumnType> &table);

                    friend struct nil::blueprint::assignment<plonk_constraint_system<FieldType,
                        ArithmetizationParams>>;
                };

                template<typename FieldType, typename ArithmetizationParams, typename ColumnType>
                struct plonk_table {

                    using private_table_type = plonk_private_table<FieldType, ArithmetizationParams, ColumnType>;
                    using public_table_type = plonk_public_table<FieldType, ArithmetizationParams, ColumnType>;

                protected:
                    private_table_type _private_table;
                    public_table_type _public_table;

                public:
                    plonk_table(private_table_type private_table = private_table_type(),
                                public_table_type public_table = public_table_type()) :
                        _private_table(private_table),
                        _public_table(public_table) {
                    }

                    ColumnType witness(std::uint32_t index) const {
                        return _private_table.witness(index);
                    }

                    ColumnType public_input(std::uint32_t index) const {
                        return _public_table.public_input(index);
                    }

                    ColumnType constant(std::uint32_t index) const {
                        return _public_table.constant(index);
                    }

                    ColumnType selector(std::uint32_t index) const {
                        return _public_table.selector(index);
                    }

                    ColumnType operator[](std::uint32_t index) const {
                        if (index < _private_table.size())
                            return _private_table[index];
                        index -= _private_table.size();
                        if (index < _public_table.size())
                            return _public_table[index];
                        return {};
                    }

                    private_table_type private_table() const {
                        return _private_table;
                    }

                    public_table_type public_table() const {
                        return _public_table;
                    }

                    std::uint32_t size() const {
                        return _private_table.size() + _public_table.size();
                    }

                    std::uint32_t witnesses_amount() const {
                        return _private_table.witnesses_amount();
                    }

                    std::uint32_t witness_column_size(std::uint32_t index) const {
                        return _private_table.witness_column_size(index);
                    }

                    std::uint32_t public_inputs_amount() const {
                        return _public_table.public_inputs_amount();
                    }

                    std::uint32_t public_input_column_size(std::uint32_t index) const {
                        return _public_table.public_input_column_size(index);
                    }

                    std::uint32_t constants_amount() const {
                        return _public_table.constants_amount();
                    }

                    std::uint32_t constant_column_size(std::uint32_t index) const {
                        return _public_table.constant_column_size(index);
                    }

                    std::uint32_t selectors_amount() const {
                        return _public_table.selectors_amount();
                    }

                    std::uint32_t selector_column_size(std::uint32_t index) const {
                        return _public_table.selector_column_size(index);
                    }

                    std::uint32_t rows_amount() const {
                        std::uint32_t rows_amount = 0;

                        for (std::uint32_t w_index = 0; w_index <
                                                       witnesses_amount(); w_index++) {
                            rows_amount = std::max(rows_amount, witness_column_size(w_index));
                        }

                        for (std::uint32_t pi_index = 0; pi_index <
                                                       public_inputs_amount(); pi_index++) {
                            rows_amount = std::max(rows_amount, public_input_column_size(pi_index));
                        }

                        for (std::uint32_t c_index = 0; c_index <
                                                      constants_amount(); c_index++) {
                            rows_amount = std::max(rows_amount, constant_column_size(c_index));
                        }

                        for (std::uint32_t s_index = 0; s_index <
                                                      selectors_amount(); s_index++) {
                            rows_amount = std::max(rows_amount, selector_column_size(s_index));
                        }

                        return rows_amount;
                    }

                    friend std::uint32_t basic_padding<FieldType, ArithmetizationParams, ColumnType>(
                        plonk_table &table);
                };

                template<typename FieldType, typename ArithmetizationParams>
                using plonk_private_assignment_table =
                    plonk_private_table<FieldType, ArithmetizationParams, plonk_column<FieldType>>;

                template<typename FieldType, typename ArithmetizationParams>
                using plonk_public_assignment_table =
                    plonk_public_table<FieldType, ArithmetizationParams, plonk_column<FieldType>>;

                template<typename FieldType, typename ArithmetizationParams>
                using plonk_assignment_table = plonk_table<FieldType, ArithmetizationParams, plonk_column<FieldType>>;

                template<typename FieldType, typename ArithmetizationParams>
                using plonk_private_polynomial_table =
                    plonk_private_table<FieldType,
                                        ArithmetizationParams,
                                        math::polynomial<typename FieldType::value_type>>;

                template<typename FieldType, typename ArithmetizationParams>
                using plonk_public_polynomial_table =
                    plonk_public_table<FieldType,
                                       ArithmetizationParams,
                                       math::polynomial<typename FieldType::value_type>>;

                template<typename FieldType, typename ArithmetizationParams>
                using plonk_polynomial_table =
                    plonk_table<FieldType, ArithmetizationParams, math::polynomial<typename FieldType::value_type>>;

                template<typename FieldType, typename ArithmetizationParams>
                using plonk_private_polynomial_dfs_table =
                    plonk_private_table<FieldType,
                                        ArithmetizationParams,
                                        math::polynomial_dfs<typename FieldType::value_type>>;

                template<typename FieldType, typename ArithmetizationParams>
                using plonk_public_polynomial_dfs_table =
                    plonk_public_table<FieldType,
                                       ArithmetizationParams,
                                       math::polynomial_dfs<typename FieldType::value_type>>;

                template<typename FieldType, typename ArithmetizationParams>
                using plonk_polynomial_dfs_table =
                    plonk_table<FieldType, ArithmetizationParams, math::polynomial_dfs<typename FieldType::value_type>>;

            }    // namespace snark
        }        // namespace zk
    }            // namespace crypto3
}    // namespace nil

#endif    // CRYPTO3_ZK_PLONK_PLACEHOLDER_TABLE_HPP
<|MERGE_RESOLUTION|>--- conflicted
+++ resolved
@@ -1,457 +1,368 @@
-//---------------------------------------------------------------------------//
-// Copyright (c) 2021 Mikhail Komarov <nemo@nil.foundation>
-// Copyright (c) 2021 Nikita Kaskov <nbering@nil.foundation>
-// Copyright (c) 2022 Ilia Shirobokov <i.shirobokov@nil.foundation>
-//
-// MIT License
-//
-// Permission is hereby granted, free of charge, to any person obtaining a copy
-// of this software and associated documentation files (the "Software"), to deal
-// in the Software without restriction, including without limitation the rights
-// to use, copy, modify, merge, publish, distribute, sublicense, and/or sell
-// copies of the Software, and to permit persons to whom the Software is
-// furnished to do so, subject to the following conditions:
-//
-// The above copyright notice and this permission notice shall be included in all
-// copies or substantial portions of the Software.
-//
-// THE SOFTWARE IS PROVIDED "AS IS", WITHOUT WARRANTY OF ANY KIND, EXPRESS OR
-// IMPLIED, INCLUDING BUT NOT LIMITED TO THE WARRANTIES OF MERCHANTABILITY,
-// FITNESS FOR A PARTICULAR PURPOSE AND NONINFRINGEMENT. IN NO EVENT SHALL THE
-// AUTHORS OR COPYRIGHT HOLDERS BE LIABLE FOR ANY CLAIM, DAMAGES OR OTHER
-// LIABILITY, WHETHER IN AN ACTION OF CONTRACT, TORT OR OTHERWISE, ARISING FROM,
-// OUT OF OR IN CONNECTION WITH THE SOFTWARE OR THE USE OR OTHER DEALINGS IN THE
-// SOFTWARE.
-//---------------------------------------------------------------------------//
-
-#ifndef CRYPTO3_ZK_PLONK_PLACEHOLDER_TABLE_HPP
-#define CRYPTO3_ZK_PLONK_PLACEHOLDER_TABLE_HPP
-
-#include <algorithm>
-
-#include <nil/crypto3/zk/snark/arithmetization/plonk/padding.hpp>
-
-namespace nil {
-    namespace blueprint {
-        template<typename ArithmetizationType, std::size_t... BlueprintParams>
-        class assignment;
-    } // namespace blueprint
-    namespace crypto3 {
-        namespace zk {
-            namespace snark {
-
-                template<typename FieldType, typename ArithmetizationParams>
-                struct plonk_constraint_system;
-
-                template<typename FieldType>
-                using plonk_column = std::vector<typename FieldType::value_type>;
-
-                template<typename FieldType, typename ArithmetizationParams, typename ColumnType>
-                struct plonk_table;
-
-                template<typename FieldType, typename ArithmetizationParams, typename ColumnType>
-                struct plonk_private_table {
-
-                    using witnesses_container_type = std::array<ColumnType, ArithmetizationParams::WitnessColumns>;
-
-                protected:
-<<<<<<< HEAD
-
-                    witnesses_container_type _witnesses;
-
-                public:
-                    plonk_private_table(
-                        witnesses_container_type witness_columns = {}) :
-                        _witnesses(witness_columns) {
-                    }
-
-                    std::uint32_t witnesses_amount() const {
-                        return _witnesses.size();
-                    }
-
-                    std::uint32_t witness_column_size(std::uint32_t index) const {
-                        return _witnesses[index].size();
-                    }
-
-                    ColumnType witness(std::uint32_t index) const {
-                        assert(index < ArithmetizationParams::WitnessColumns);
-                        return _witnesses[index];
-                    }
-
-                    witnesses_container_type witnesses() const {
-                        return _witnesses;
-                    }
-
-                    ColumnType operator[](std::uint32_t index) const {
-                        if (index < ArithmetizationParams::WitnessColumns)
-                            return _witnesses[index];
-                        index -= ArithmetizationParams::WitnessColumns;
-                        return {};
-=======
-                    std::array<ColumnType, ArithmetizationParams::witness_columns> witness_columns;
-
-                public:
-                    plonk_private_table(
-                        std::array<ColumnType, ArithmetizationParams::witness_columns> witness_columns = {}) :
-                        witness_columns(witness_columns) {
-                    }
-
-                    ColumnType witness(std::size_t index) const {
-                        BOOST_ASSERT(index < ArithmetizationParams::witness_columns);
-
-                        return witness_columns[index];
-                    }
-
-                    std::array<ColumnType, ArithmetizationParams::witness_columns> witnesses() const {
-                        return witness_columns;
-                    }
-
-                    ColumnType operator[](std::size_t index) const {
-                        if (index < ArithmetizationParams::witness_columns)
-                            return witness_columns[index];
-                        index -= ArithmetizationParams::witness_columns;
->>>>>>> 8e5dd88b
-                    }
-
-                    constexpr std::uint32_t size() const {
-                        return witnesses_amount();
-                    }
-
-                    friend std::uint32_t basic_padding<FieldType, ArithmetizationParams, ColumnType>(
-                        plonk_table<FieldType, ArithmetizationParams, ColumnType> &table);
-
-                    friend struct nil::blueprint::assignment<plonk_constraint_system<FieldType,
-                        ArithmetizationParams>>;
-                };
-
-                template<typename FieldType, typename ArithmetizationParams, typename ColumnType>
-                struct plonk_public_table {
-
-                    using public_input_container_type = std::array<ColumnType, ArithmetizationParams::PublicInputColumns>;
-                    using constant_container_type = std::array<ColumnType, ArithmetizationParams::ConstantColumns>;
-                    using selector_container_type = std::array<ColumnType, ArithmetizationParams::SelectorColumns>;
-
-                protected:
-<<<<<<< HEAD
-
-                    public_input_container_type _public_inputs;
-                    constant_container_type _constants;
-                    selector_container_type _selectors;
-
-                public:
-                    plonk_public_table(
-                        public_input_container_type public_input_columns = {},
-                        constant_container_type constant_columns = {},
-                        selector_container_type selector_columns = {}) :
-                        _public_inputs(public_input_columns),
-                        _constants(constant_columns),
-                        _selectors(selector_columns) {
-                    }
-
-                    std::uint32_t public_inputs_amount() const {
-                        return _public_inputs.size();
-                    }
-
-                    std::uint32_t public_input_column_size(std::uint32_t index) const {
-                        return _public_inputs[index].size();
-=======
-                    std::array<ColumnType, ArithmetizationParams::public_input_columns> public_input_columns;
-                    std::array<ColumnType, ArithmetizationParams::constant_columns> constant_columns;
-                    std::array<ColumnType, ArithmetizationParams::selector_columns> selector_columns;
-
-                public:
-                    plonk_public_table(
-                        std::array<ColumnType, ArithmetizationParams::public_input_columns> public_input_columns = {},
-                        std::array<ColumnType, ArithmetizationParams::constant_columns> constant_columns = {},
-                        std::array<ColumnType, ArithmetizationParams::selector_columns> selector_columns = {}) :
-                        public_input_columns(public_input_columns),
-                        constant_columns(constant_columns), selector_columns(selector_columns) {
-                    }
-
-                    ColumnType public_input(std::size_t index) const {
-                        BOOST_ASSERT(index < ArithmetizationParams::public_input_columns);
-
-                        return public_input_columns[index];
-                    }
-
-                    std::array<ColumnType, ArithmetizationParams::public_input_columns> public_inputs() const {
-                        return public_input_columns;
->>>>>>> 8e5dd88b
-                    }
-
-                    ColumnType public_input(std::uint32_t index) const {
-                        assert(index < public_inputs_amount());
-                        return _public_inputs[index];
-                    }
-
-<<<<<<< HEAD
-                    public_input_container_type public_inputs() const {
-                        return _public_inputs;
-                    }
-
-                    std::uint32_t constants_amount() const {
-                        return _constants.size();
-=======
-                    ColumnType constant(std::size_t index) const {
-                        BOOST_ASSERT(index < ArithmetizationParams::constant_columns);
-
-                        return constant_columns[index];
-                    }
-
-                    std::array<ColumnType, ArithmetizationParams::constant_columns> constants() const {
-                        return constant_columns;
->>>>>>> 8e5dd88b
-                    }
-
-                    std::uint32_t constant_column_size(std::uint32_t index) const {
-                        return _constants[index].size();
-                    }
-
-<<<<<<< HEAD
-                    ColumnType constant(std::uint32_t index) const {
-                        assert(index < constants_amount());
-                        return _constants[index];
-                    }
-
-                    constant_container_type constants() const {
-                        return _constants;
-=======
-                    ColumnType selector(std::size_t index) const {
-                        BOOST_ASSERT(index < ArithmetizationParams::selector_columns);
-
-                        return selector_columns[index];
-                    }
-
-                    std::array<ColumnType, ArithmetizationParams::selector_columns> selectors() const {
-                        return selector_columns;
->>>>>>> 8e5dd88b
-                    }
-
-                    constexpr std::uint32_t selectors_amount() const {
-                        return _selectors.size();
-                    }
-
-<<<<<<< HEAD
-                    std::uint32_t selector_column_size(std::uint32_t index) const {
-                        return _selectors[index].size();
-                    }
-
-                    ColumnType selector(std::uint32_t index) const {
-                        assert(index < selectors_amount());
-                        return _selectors[index];
-                    }
-
-                    selector_container_type selectors() const {
-                        return _selectors;
-                    }
-
-                    ColumnType operator[](std::uint32_t index) const {
-                        if (index < public_inputs_amount())
-                            return public_input(index);
-                        index -= public_inputs_amount();
-                        if (index < constants_amount())
-                            return constant(index);
-                        index -= constants_amount();
-                        if (index < selectors_amount()) {
-                            return selector(index);
-                        }
-                        index -= selectors_amount();
-                        return {};
-                    }
-
-                    constexpr std::uint32_t size() const {
-                        return public_inputs_amount() +
-                               constants_amount() +
-                               selectors_amount();
-=======
-                    ColumnType operator[](std::size_t index) const {
-                        if (index < ArithmetizationParams::public_input_columns)
-                            return public_input_columns[index];
-                        index -= ArithmetizationParams::public_input_columns;
-                        if (index < ArithmetizationParams::constant_columns)
-                            return constant_columns[index];
-                        index -= ArithmetizationParams::constant_columns;
-                        if (index < ArithmetizationParams::selector_columns) {
-                            return selector_columns[index];
-                        }
-                        index -= ArithmetizationParams::selector_columns;
-                    }
-
-                    constexpr std::size_t size() const {
-                        return ArithmetizationParams::public_input_columns + ArithmetizationParams::constant_columns +
-                               ArithmetizationParams::selector_columns;
->>>>>>> 8e5dd88b
-                    }
-
-                    friend std::uint32_t basic_padding<FieldType, ArithmetizationParams, ColumnType>(
-                        plonk_table<FieldType, ArithmetizationParams, ColumnType> &table);
-
-                    friend struct nil::blueprint::assignment<plonk_constraint_system<FieldType,
-                        ArithmetizationParams>>;
-                };
-
-                template<typename FieldType, typename ArithmetizationParams, typename ColumnType>
-                struct plonk_table {
-
-                    using private_table_type = plonk_private_table<FieldType, ArithmetizationParams, ColumnType>;
-                    using public_table_type = plonk_public_table<FieldType, ArithmetizationParams, ColumnType>;
-
-                protected:
-                    private_table_type _private_table;
-                    public_table_type _public_table;
-
-                public:
-                    plonk_table(private_table_type private_table = private_table_type(),
-                                public_table_type public_table = public_table_type()) :
-                        _private_table(private_table),
-                        _public_table(public_table) {
-                    }
-
-                    ColumnType witness(std::uint32_t index) const {
-                        return _private_table.witness(index);
-                    }
-
-                    ColumnType public_input(std::uint32_t index) const {
-                        return _public_table.public_input(index);
-                    }
-
-                    ColumnType constant(std::uint32_t index) const {
-                        return _public_table.constant(index);
-                    }
-
-                    ColumnType selector(std::uint32_t index) const {
-                        return _public_table.selector(index);
-                    }
-
-                    ColumnType operator[](std::uint32_t index) const {
-                        if (index < _private_table.size())
-                            return _private_table[index];
-                        index -= _private_table.size();
-                        if (index < _public_table.size())
-                            return _public_table[index];
-                        return {};
-                    }
-
-                    private_table_type private_table() const {
-                        return _private_table;
-                    }
-
-                    public_table_type public_table() const {
-                        return _public_table;
-                    }
-
-                    std::uint32_t size() const {
-                        return _private_table.size() + _public_table.size();
-                    }
-
-                    std::uint32_t witnesses_amount() const {
-                        return _private_table.witnesses_amount();
-                    }
-
-                    std::uint32_t witness_column_size(std::uint32_t index) const {
-                        return _private_table.witness_column_size(index);
-                    }
-
-                    std::uint32_t public_inputs_amount() const {
-                        return _public_table.public_inputs_amount();
-                    }
-
-                    std::uint32_t public_input_column_size(std::uint32_t index) const {
-                        return _public_table.public_input_column_size(index);
-                    }
-
-                    std::uint32_t constants_amount() const {
-                        return _public_table.constants_amount();
-                    }
-
-                    std::uint32_t constant_column_size(std::uint32_t index) const {
-                        return _public_table.constant_column_size(index);
-                    }
-
-                    std::uint32_t selectors_amount() const {
-                        return _public_table.selectors_amount();
-                    }
-
-                    std::uint32_t selector_column_size(std::uint32_t index) const {
-                        return _public_table.selector_column_size(index);
-                    }
-
-                    std::uint32_t rows_amount() const {
-                        std::uint32_t rows_amount = 0;
-
-                        for (std::uint32_t w_index = 0; w_index <
-                                                       witnesses_amount(); w_index++) {
-                            rows_amount = std::max(rows_amount, witness_column_size(w_index));
-                        }
-
-                        for (std::uint32_t pi_index = 0; pi_index <
-                                                       public_inputs_amount(); pi_index++) {
-                            rows_amount = std::max(rows_amount, public_input_column_size(pi_index));
-                        }
-
-                        for (std::uint32_t c_index = 0; c_index <
-                                                      constants_amount(); c_index++) {
-                            rows_amount = std::max(rows_amount, constant_column_size(c_index));
-                        }
-
-                        for (std::uint32_t s_index = 0; s_index <
-                                                      selectors_amount(); s_index++) {
-                            rows_amount = std::max(rows_amount, selector_column_size(s_index));
-                        }
-
-                        return rows_amount;
-                    }
-
-                    friend std::uint32_t basic_padding<FieldType, ArithmetizationParams, ColumnType>(
-                        plonk_table &table);
-                };
-
-                template<typename FieldType, typename ArithmetizationParams>
-                using plonk_private_assignment_table =
-                    plonk_private_table<FieldType, ArithmetizationParams, plonk_column<FieldType>>;
-
-                template<typename FieldType, typename ArithmetizationParams>
-                using plonk_public_assignment_table =
-                    plonk_public_table<FieldType, ArithmetizationParams, plonk_column<FieldType>>;
-
-                template<typename FieldType, typename ArithmetizationParams>
-                using plonk_assignment_table = plonk_table<FieldType, ArithmetizationParams, plonk_column<FieldType>>;
-
-                template<typename FieldType, typename ArithmetizationParams>
-                using plonk_private_polynomial_table =
-                    plonk_private_table<FieldType,
-                                        ArithmetizationParams,
-                                        math::polynomial<typename FieldType::value_type>>;
-
-                template<typename FieldType, typename ArithmetizationParams>
-                using plonk_public_polynomial_table =
-                    plonk_public_table<FieldType,
-                                       ArithmetizationParams,
-                                       math::polynomial<typename FieldType::value_type>>;
-
-                template<typename FieldType, typename ArithmetizationParams>
-                using plonk_polynomial_table =
-                    plonk_table<FieldType, ArithmetizationParams, math::polynomial<typename FieldType::value_type>>;
-
-                template<typename FieldType, typename ArithmetizationParams>
-                using plonk_private_polynomial_dfs_table =
-                    plonk_private_table<FieldType,
-                                        ArithmetizationParams,
-                                        math::polynomial_dfs<typename FieldType::value_type>>;
-
-                template<typename FieldType, typename ArithmetizationParams>
-                using plonk_public_polynomial_dfs_table =
-                    plonk_public_table<FieldType,
-                                       ArithmetizationParams,
-                                       math::polynomial_dfs<typename FieldType::value_type>>;
-
-                template<typename FieldType, typename ArithmetizationParams>
-                using plonk_polynomial_dfs_table =
-                    plonk_table<FieldType, ArithmetizationParams, math::polynomial_dfs<typename FieldType::value_type>>;
-
-            }    // namespace snark
-        }        // namespace zk
-    }            // namespace crypto3
-}    // namespace nil
-
-#endif    // CRYPTO3_ZK_PLONK_PLACEHOLDER_TABLE_HPP
+//---------------------------------------------------------------------------//
+// Copyright (c) 2021 Mikhail Komarov <nemo@nil.foundation>
+// Copyright (c) 2021 Nikita Kaskov <nbering@nil.foundation>
+// Copyright (c) 2022 Ilia Shirobokov <i.shirobokov@nil.foundation>
+//
+// MIT License
+//
+// Permission is hereby granted, free of charge, to any person obtaining a copy
+// of this software and associated documentation files (the "Software"), to deal
+// in the Software without restriction, including without limitation the rights
+// to use, copy, modify, merge, publish, distribute, sublicense, and/or sell
+// copies of the Software, and to permit persons to whom the Software is
+// furnished to do so, subject to the following conditions:
+//
+// The above copyright notice and this permission notice shall be included in all
+// copies or substantial portions of the Software.
+//
+// THE SOFTWARE IS PROVIDED "AS IS", WITHOUT WARRANTY OF ANY KIND, EXPRESS OR
+// IMPLIED, INCLUDING BUT NOT LIMITED TO THE WARRANTIES OF MERCHANTABILITY,
+// FITNESS FOR A PARTICULAR PURPOSE AND NONINFRINGEMENT. IN NO EVENT SHALL THE
+// AUTHORS OR COPYRIGHT HOLDERS BE LIABLE FOR ANY CLAIM, DAMAGES OR OTHER
+// LIABILITY, WHETHER IN AN ACTION OF CONTRACT, TORT OR OTHERWISE, ARISING FROM,
+// OUT OF OR IN CONNECTION WITH THE SOFTWARE OR THE USE OR OTHER DEALINGS IN THE
+// SOFTWARE.
+//---------------------------------------------------------------------------//
+
+#ifndef CRYPTO3_ZK_PLONK_PLACEHOLDER_TABLE_HPP
+#define CRYPTO3_ZK_PLONK_PLACEHOLDER_TABLE_HPP
+
+#include <algorithm>
+
+#include <nil/crypto3/zk/snark/arithmetization/plonk/padding.hpp>
+
+namespace nil {
+    namespace blueprint {
+        template<typename ArithmetizationType, std::size_t... BlueprintParams>
+        class assignment;
+    } // namespace blueprint
+    namespace crypto3 {
+        namespace zk {
+            namespace snark {
+
+                template<typename FieldType, typename ArithmetizationParams>
+                struct plonk_constraint_system;
+
+                template<typename FieldType>
+                using plonk_column = std::vector<typename FieldType::value_type>;
+
+                template<typename FieldType, typename ArithmetizationParams, typename ColumnType>
+                struct plonk_table;
+
+                template<typename FieldType, typename ArithmetizationParams, typename ColumnType>
+                struct plonk_private_table {
+
+                    using witnesses_container_type = std::array<ColumnType, ArithmetizationParams::witness_columns>;
+
+                protected:
+
+                    witnesses_container_type _witnesses;
+
+                public:
+                    plonk_private_table(
+                        witnesses_container_type witness_columns = {}) :
+                        _witnesses(witness_columns) {
+                    }
+
+                    std::uint32_t witnesses_amount() const {
+                        return _witnesses.size();
+                    }
+
+                    std::uint32_t witness_column_size(std::uint32_t index) const {
+                        return _witnesses[index].size();
+                    }
+
+                    ColumnType witness(std::uint32_t index) const {
+                        assert(index < ArithmetizationParams::witness_columns);
+                        return _witnesses[index];
+                    }
+
+                    witnesses_container_type witnesses() const {
+                        return _witnesses;
+                    }
+
+                    ColumnType operator[](std::uint32_t index) const {
+                        if (index < ArithmetizationParams::witness_columns)
+                            return _witnesses[index];
+                        index -= ArithmetizationParams::witness_columns;
+                        return {};
+
+                    }
+
+                    constexpr std::uint32_t size() const {
+                        return witnesses_amount();
+                    }
+
+                    friend std::uint32_t basic_padding<FieldType, ArithmetizationParams, ColumnType>(
+                        plonk_table<FieldType, ArithmetizationParams, ColumnType> &table);
+
+                    friend struct nil::blueprint::assignment<plonk_constraint_system<FieldType,
+                        ArithmetizationParams>>;
+                };
+
+                template<typename FieldType, typename ArithmetizationParams, typename ColumnType>
+                struct plonk_public_table {
+
+                    using public_input_container_type = std::array<ColumnType, ArithmetizationParams::public_input_columns>;
+                    using constant_container_type = std::array<ColumnType, ArithmetizationParams::constant_columns>;
+                    using selector_container_type = std::array<ColumnType, ArithmetizationParams::selector_columns>;
+
+                protected:
+
+                    public_input_container_type _public_inputs;
+                    constant_container_type _constants;
+                    selector_container_type _selectors;
+
+                public:
+                    plonk_public_table(
+                        public_input_container_type public_input_columns = {},
+                        constant_container_type constant_columns = {},
+                        selector_container_type selector_columns = {}) :
+                        _public_inputs(public_input_columns),
+                        _constants(constant_columns),
+                        _selectors(selector_columns) {
+                    }
+
+                    std::uint32_t public_inputs_amount() const {
+                        return _public_inputs.size();
+                    }
+
+                    std::uint32_t public_input_column_size(std::uint32_t index) const {
+                        return _public_inputs[index].size();
+                    }
+
+                    ColumnType public_input(std::uint32_t index) const {
+                        assert(index < public_inputs_amount());
+                        return _public_inputs[index];
+                    }
+
+                    public_input_container_type public_inputs() const {
+                        return _public_inputs;
+                    }
+
+                    std::uint32_t constants_amount() const {
+                        return _constants.size();
+                    }
+
+                    std::uint32_t constant_column_size(std::uint32_t index) const {
+                        return _constants[index].size();
+                    }
+
+                    ColumnType constant(std::uint32_t index) const {
+                        assert(index < constants_amount());
+                        return _constants[index];
+                    }
+
+                    constant_container_type constants() const {
+                        return _constants;
+                    }
+
+                    constexpr std::uint32_t selectors_amount() const {
+                        return _selectors.size();
+                    }
+
+                    std::uint32_t selector_column_size(std::uint32_t index) const {
+                        return _selectors[index].size();
+                    }
+
+                    ColumnType selector(std::uint32_t index) const {
+                        assert(index < selectors_amount());
+                        return _selectors[index];
+                    }
+
+                    selector_container_type selectors() const {
+                        return _selectors;
+                    }
+
+                    ColumnType operator[](std::uint32_t index) const {
+                        if (index < public_inputs_amount())
+                            return public_input(index);
+                        index -= public_inputs_amount();
+                        if (index < constants_amount())
+                            return constant(index);
+                        index -= constants_amount();
+                        if (index < selectors_amount()) {
+                            return selector(index);
+                        }
+                        index -= selectors_amount();
+                        return {};
+                    }
+
+                    constexpr std::uint32_t size() const {
+                        return public_inputs_amount() +
+                               constants_amount() +
+                               selectors_amount();
+                    }
+
+                    friend std::uint32_t basic_padding<FieldType, ArithmetizationParams, ColumnType>(
+                        plonk_table<FieldType, ArithmetizationParams, ColumnType> &table);
+
+                    friend struct nil::blueprint::assignment<plonk_constraint_system<FieldType,
+                        ArithmetizationParams>>;
+                };
+
+                template<typename FieldType, typename ArithmetizationParams, typename ColumnType>
+                struct plonk_table {
+
+                    using private_table_type = plonk_private_table<FieldType, ArithmetizationParams, ColumnType>;
+                    using public_table_type = plonk_public_table<FieldType, ArithmetizationParams, ColumnType>;
+
+                protected:
+                    private_table_type _private_table;
+                    public_table_type _public_table;
+
+                public:
+                    plonk_table(private_table_type private_table = private_table_type(),
+                                public_table_type public_table = public_table_type()) :
+                        _private_table(private_table),
+                        _public_table(public_table) {
+                    }
+
+                    ColumnType witness(std::uint32_t index) const {
+                        return _private_table.witness(index);
+                    }
+
+                    ColumnType public_input(std::uint32_t index) const {
+                        return _public_table.public_input(index);
+                    }
+
+                    ColumnType constant(std::uint32_t index) const {
+                        return _public_table.constant(index);
+                    }
+
+                    ColumnType selector(std::uint32_t index) const {
+                        return _public_table.selector(index);
+                    }
+
+                    ColumnType operator[](std::uint32_t index) const {
+                        if (index < _private_table.size())
+                            return _private_table[index];
+                        index -= _private_table.size();
+                        if (index < _public_table.size())
+                            return _public_table[index];
+                        return {};
+                    }
+
+                    private_table_type private_table() const {
+                        return _private_table;
+                    }
+
+                    public_table_type public_table() const {
+                        return _public_table;
+                    }
+
+                    std::uint32_t size() const {
+                        return _private_table.size() + _public_table.size();
+                    }
+
+                    std::uint32_t witnesses_amount() const {
+                        return _private_table.witnesses_amount();
+                    }
+
+                    std::uint32_t witness_column_size(std::uint32_t index) const {
+                        return _private_table.witness_column_size(index);
+                    }
+
+                    std::uint32_t public_inputs_amount() const {
+                        return _public_table.public_inputs_amount();
+                    }
+
+                    std::uint32_t public_input_column_size(std::uint32_t index) const {
+                        return _public_table.public_input_column_size(index);
+                    }
+
+                    std::uint32_t constants_amount() const {
+                        return _public_table.constants_amount();
+                    }
+
+                    std::uint32_t constant_column_size(std::uint32_t index) const {
+                        return _public_table.constant_column_size(index);
+                    }
+
+                    std::uint32_t selectors_amount() const {
+                        return _public_table.selectors_amount();
+                    }
+
+                    std::uint32_t selector_column_size(std::uint32_t index) const {
+                        return _public_table.selector_column_size(index);
+                    }
+
+                    std::uint32_t rows_amount() const {
+                        std::uint32_t rows_amount = 0;
+
+                        for (std::uint32_t w_index = 0; w_index <
+                                                       witnesses_amount(); w_index++) {
+                            rows_amount = std::max(rows_amount, witness_column_size(w_index));
+                        }
+
+                        for (std::uint32_t pi_index = 0; pi_index <
+                                                       public_inputs_amount(); pi_index++) {
+                            rows_amount = std::max(rows_amount, public_input_column_size(pi_index));
+                        }
+
+                        for (std::uint32_t c_index = 0; c_index <
+                                                      constants_amount(); c_index++) {
+                            rows_amount = std::max(rows_amount, constant_column_size(c_index));
+                        }
+
+                        for (std::uint32_t s_index = 0; s_index <
+                                                      selectors_amount(); s_index++) {
+                            rows_amount = std::max(rows_amount, selector_column_size(s_index));
+                        }
+
+                        return rows_amount;
+                    }
+
+                    friend std::uint32_t basic_padding<FieldType, ArithmetizationParams, ColumnType>(
+                        plonk_table &table);
+                };
+
+                template<typename FieldType, typename ArithmetizationParams>
+                using plonk_private_assignment_table =
+                    plonk_private_table<FieldType, ArithmetizationParams, plonk_column<FieldType>>;
+
+                template<typename FieldType, typename ArithmetizationParams>
+                using plonk_public_assignment_table =
+                    plonk_public_table<FieldType, ArithmetizationParams, plonk_column<FieldType>>;
+
+                template<typename FieldType, typename ArithmetizationParams>
+                using plonk_assignment_table = plonk_table<FieldType, ArithmetizationParams, plonk_column<FieldType>>;
+
+                template<typename FieldType, typename ArithmetizationParams>
+                using plonk_private_polynomial_table =
+                    plonk_private_table<FieldType,
+                                        ArithmetizationParams,
+                                        math::polynomial<typename FieldType::value_type>>;
+
+                template<typename FieldType, typename ArithmetizationParams>
+                using plonk_public_polynomial_table =
+                    plonk_public_table<FieldType,
+                                       ArithmetizationParams,
+                                       math::polynomial<typename FieldType::value_type>>;
+
+                template<typename FieldType, typename ArithmetizationParams>
+                using plonk_polynomial_table =
+                    plonk_table<FieldType, ArithmetizationParams, math::polynomial<typename FieldType::value_type>>;
+
+                template<typename FieldType, typename ArithmetizationParams>
+                using plonk_private_polynomial_dfs_table =
+                    plonk_private_table<FieldType,
+                                        ArithmetizationParams,
+                                        math::polynomial_dfs<typename FieldType::value_type>>;
+
+                template<typename FieldType, typename ArithmetizationParams>
+                using plonk_public_polynomial_dfs_table =
+                    plonk_public_table<FieldType,
+                                       ArithmetizationParams,
+                                       math::polynomial_dfs<typename FieldType::value_type>>;
+
+                template<typename FieldType, typename ArithmetizationParams>
+                using plonk_polynomial_dfs_table =
+                    plonk_table<FieldType, ArithmetizationParams, math::polynomial_dfs<typename FieldType::value_type>>;
+
+            }    // namespace snark
+        }        // namespace zk
+    }            // namespace crypto3
+}    // namespace nil
+
+#endif    // CRYPTO3_ZK_PLONK_PLACEHOLDER_TABLE_HPP