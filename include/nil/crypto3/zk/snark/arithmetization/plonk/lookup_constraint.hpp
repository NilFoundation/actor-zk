--- conflicted
+++ resolved
@@ -41,11 +41,7 @@
                     using field_type = FieldType;
                     using variable_type = VariableType;
                     using non_linear_term = math::non_linear_term<VariableType>;
-<<<<<<< HEAD
-                    
-=======
 
->>>>>>> 8e5dd88b
                     std::vector<math::non_linear_term<VariableType>> lookup_input;
                     std::vector<VariableType> lookup_value;
                 };
