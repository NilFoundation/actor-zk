//---------------------------------------------------------------------------//
// Copyright (c) 2021 Mikhail Komarov <nemo@nil.foundation>
// Copyright (c) 2021 Nikita Kaskov <nbering@nil.foundation>
//
// MIT License
//
// Permission is hereby granted, free of charge, to any person obtaining a copy
// of this software and associated documentation files (the "Software"), to deal
// in the Software without restriction, including without limitation the rights
// to use, copy, modify, merge, publish, distribute, sublicense, and/or sell
// copies of the Software, and to permit persons to whom the Software is
// furnished to do so, subject to the following conditions:
//
// The above copyright notice and this permission notice shall be included in all
// copies or substantial portions of the Software.
//
// THE SOFTWARE IS PROVIDED "AS IS", WITHOUT WARRANTY OF ANY KIND, EXPRESS OR
// IMPLIED, INCLUDING BUT NOT LIMITED TO THE WARRANTIES OF MERCHANTABILITY,
// FITNESS FOR A PARTICULAR PURPOSE AND NONINFRINGEMENT. IN NO EVENT SHALL THE
// AUTHORS OR COPYRIGHT HOLDERS BE LIABLE FOR ANY CLAIM, DAMAGES OR OTHER
// LIABILITY, WHETHER IN AN ACTION OF CONTRACT, TORT OR OTHERWISE, ARISING FROM,
// OUT OF OR IN CONNECTION WITH THE SOFTWARE OR THE USE OR OTHER DEALINGS IN THE
// SOFTWARE.
//---------------------------------------------------------------------------//

#ifndef CRYPTO3_ZK_FRI_COMMITMENT_SCHEME_HPP
#define CRYPTO3_ZK_FRI_COMMITMENT_SCHEME_HPP

#include <nil/crypto3/marshalling/algebra/types/field_element.hpp>

#include <nil/crypto3/math/polynomial/polynomial.hpp>
#include <nil/crypto3/math/polynomial/lagrange_interpolation.hpp>

#include <nil/crypto3/merkle/tree.hpp>
#include <nil/crypto3/merkle/proof.hpp>

#include <nil/crypto3/zk/snark/transcript/fiat_shamir.hpp>

namespace nil {
    namespace crypto3 {
        namespace zk {
            namespace snark {

                /**
                 * @brief Based on the FRI Commitment description from \[ResShift].
                 * @tparam d ...
                 * @tparam Rounds Denoted by r in \[RedShift].
                 *
                 * References:
                 * \[RedShift]:
                 * "REDSHIFT: Transparent SNARKs from List
                 * Polynomial Commitment IOPs",
                 * Assimakis Kattis, Konstantin Panarin, Alexander Vlasov,
                 * Matter Labs,
                 * <https://eprint.iacr.org/2019/1400.pdf>
                 */
                template<typename FieldType, typename Hash, std::size_t M = 2>
                struct fri_commitment_scheme {
                    constexpr static const std::size_t m = M;

                    typedef FieldType field_type;
                    typedef Hash transcript_hash_type;

                    typedef typename containers::merkle_tree<Hash, 2> merkle_tree_type;
                    typedef std::vector<typename merkle_tree_type::value_type> merkle_proof_type;

                    struct params_type {
                        std::size_t r;
                        std::vector<std::vector<typename FieldType::value_type>> D;

                        math::polynomial::polynomial<typename FieldType::value_type> q;
                    };

                    struct round_proof_type {
                        bool operator==(const round_proof_type &rhs) const {
                            return y == rhs.y && p == rhs.p && T_root == rhs.T_root &&
                                   colinear_value == rhs.colinear_value && colinear_path == rhs.colinear_path;
                        }
                        bool operator!=(const round_proof_type &rhs) const {
                            return !(rhs == *this);
                        }
                        std::array<typename FieldType::value_type, m> y;
                        std::array<merkle_proof_type, m> p;

                        typename merkle_tree_type::value_type T_root;

                        typename FieldType::value_type colinear_value;
                        std::vector<typename merkle_tree_type::value_type> colinear_path;
                    };

                    struct proof_type {
                        bool operator==(const proof_type &rhs) const {
                            return round_proofs == rhs.round_proofs && final_polynomial == rhs.final_polynomial;
                        }
                        bool operator!=(const proof_type &rhs) const {
                            return !(rhs == *this);
                        }

                        std::vector<round_proof_type> round_proofs;    // 0..r-2

                        math::polynomial::polynomial<typename FieldType::value_type> final_polynomial;
                    };

                    // The result of this function is not commitment_type (as it would expected),
                    // but the built Merkle tree. This is done so, because we often need to reuse
                    // the built Merkle tree
                    // After this function
                    // result.root();
                    // should be called
                    static merkle_tree_type
                        commit(const math::polynomial::polynomial<typename FieldType::value_type> &f,
                               const std::vector<typename FieldType::value_type> &D) {

                        using Endianness = nil::marshalling::option::big_endian;
                        using field_element_type =
                            nil::crypto3::marshalling::types::field_element<nil::marshalling::field_type<Endianness>,
                                                                            FieldType>;

                        std::vector<std::array<std::uint8_t, 96>> y_data;
                        y_data.reserve(D.size());
                        nil::marshalling::status_type status;

                        for (std::size_t i = 0; i < D.size(); i++) {
                            typename FieldType::value_type y = f.evaluate(D[i]);

                            field_element_type y_val =
                                nil::crypto3::marshalling::types::fill_field_element<FieldType, Endianness>(y);
                            auto write_iter = y_data[i].begin();
                            y_val.write(write_iter, 96);
                        }

                        return merkle_tree_type(y_data);
                    }

                    static inline math::polynomial::polynomial<typename FieldType::value_type> 
                    fold_polynomial(math::polynomial::polynomial<typename FieldType::value_type> &f,
                            typename FieldType::value_type alpha) {
                        std::size_t d = f.degree();

                        math::polynomial::polynomial<typename FieldType::value_type> f_folded((d + 1)/2 - 1);

                        for (std::size_t index = 0; index < f_folded.size(); index++){
                            f_folded[index] = f[2*index] + alpha * f[2*index + 1];
                        }

                        return f_folded;
                    }

                    static proof_type proof_eval(const math::polynomial::polynomial<typename FieldType::value_type> &Q,
                                                 const math::polynomial::polynomial<typename FieldType::value_type> &g,
                                                 merkle_tree_type &T,
                                                 fiat_shamir_heuristic_updated<transcript_hash_type> &transcript,
                                                 params_type &fri_params) {

                        proof_type proof;

                        math::polynomial::polynomial<typename FieldType::value_type> f = Q;

                        typename FieldType::value_type x = transcript.template challenge<FieldType>();

                        std::size_t r = fri_params.r;

                        std::vector<round_proof_type> round_proofs;
                        math::polynomial::polynomial<typename FieldType::value_type> final_polynomial;

                        for (std::size_t i = 0; i <= r - 1; i++) {

                            typename FieldType::value_type alpha =
                                fri_params.D[i + 1][0].pow(transcript.template int_challenge<std::size_t>());

                            typename FieldType::value_type x_next = fri_params.q.evaluate(x);

<<<<<<< HEAD
                            math::polynomial::polynomial<typename FieldType::value_type> f_next = 
                                fold_polynomial(f, alpha);
=======
                            std::size_t d = f.degree();

                            math::polynomial::polynomial<typename FieldType::value_type> f_next((d + 1) / 2 - 1);

                            for (std::size_t index = 0; index < f_next.size(); index++) {
                                f_next[index] = f[2 * index] + alpha * f[2 * index + 1];
                            }
>>>>>>> 2f843ddc

                            // m = 2, so:
                            std::array<typename FieldType::value_type, m> s;
                            if constexpr (m == 2) {
                                s[0] = x;
                                s[1] = -x;
                            } else {
                                return {};
                            }

                            std::array<typename FieldType::value_type, m> y;

                            for (std::size_t j = 0; j < m; j++) {
                                y[j] = f.evaluate(s[j]);
                            }

                            std::array<merkle_proof_type, m> p;

                            for (std::size_t j = 0; j < m; j++) {
                                if (i == 0) {

                                    typename FieldType::value_type leaf = g.evaluate(s[j]);
                                    std::size_t leaf_index =
                                        std::find(fri_params.D[i].begin(), fri_params.D[i].end(), leaf) -
                                        fri_params.D[i].begin();
                                    p[j] = T.hash_path(leaf_index);
                                } else {
                                    for (std::size_t j = 0; j < m; j++) {

                                        std::size_t leaf_index =
                                            std::find(fri_params.D[i].begin(), fri_params.D[i].end(), y[j]) -
                                            fri_params.D[i].begin();
                                        p[j] = T.hash_path(leaf_index);
                                    }
                                }
                            }

                            if (i < r - 1) {
                                merkle_tree_type T_next = commit(f_next, fri_params.D[i + 1]);
                                transcript(T_next.root());

                                typename FieldType::value_type colinear_value = f_next.evaluate(x_next);

                                std::size_t leaf_index =
                                    std::find(fri_params.D[i + 1].begin(), fri_params.D[i + 1].end(), colinear_value) -
                                    fri_params.D[i + 1].begin();
                                std::vector<typename merkle_tree_type::value_type> colinear_path =
                                    T_next.hash_path(leaf_index);

                                round_proofs.push_back(
                                    round_proof_type({y, p, T.root(), colinear_value, colinear_path}));

                                T = T_next;
                            } else {
                                final_polynomial = f_next;
                            }

                            x = x_next;
                            f = f_next;
                        }
                        return proof_type({round_proofs, final_polynomial});
                    }

                    static bool verify_eval(proof_type &proof,
                                        fiat_shamir_heuristic_updated<transcript_hash_type> &transcript,
                                        params_type &fri_params,
                                        const math::polynomial::polynomial<typename FieldType::value_type> &U,
                                        const math::polynomial::polynomial<typename FieldType::value_type> &V) {

                        typename FieldType::value_type x = transcript.template challenge<FieldType>();
                        std::size_t r = fri_params.r;

                        for (std::size_t i = 0; i <= r - 2; i++) {

                            typename FieldType::value_type alpha =
                                fri_params.D[i + 1][0].pow(transcript.template int_challenge<std::size_t>());

                            typename FieldType::value_type x_next = fri_params.q.evaluate(x);

                            // m = 2, so:
                            std::array<typename FieldType::value_type, m> s;
                            if constexpr (m == 2) {
                                s[0] = x;
                                s[1] = -x;
                            } else {
                                return false;
                            }

                            for (std::size_t j = 0; j < m; j++) {
                                if (!proof.round_proofs[i].p[j].validate(proof.round_proofs[i].T_root))
                                    return false;
                            }

                            std::array<typename FieldType::value_type, m> y;

                            for (std::size_t j = 0; j < m; j++) {
                                if (i == 0){
                                    y[j] = (proof.round_proofs[i].y[j] - U.evaluate(s[j]))/V.evaluate(s[j]);
                                } else {
                                    y[j] = proof.round_proofs[i].y[j];
                                }
                            }

                            if (i < r - 2){
                                transcript(proof.round_proofs[i + 1].T_root);
                            }

                            math::polynomial::polynomial<typename FieldType::value_type> interpolant;

                            if (!proof.round_proofs[i].colinear_path.validate(proof.round_proofs[i].T_root))
                                return false;
                            if (interpolant.evaluate(alpha) != proof.round_proofs[i].colinear_value)
                                return false;

                            x = x_next;

                        }

                        // proof.final_polynomial.degree() == ...

                        
                    }
                };
            }    // namespace snark
        }        // namespace zk
    }            // namespace crypto3
}    // namespace nil

#endif    // CRYPTO3_ZK_FRI_COMMITMENT_SCHEME_HPP<|MERGE_RESOLUTION|>--- conflicted
+++ resolved
@@ -170,18 +170,8 @@
 
                             typename FieldType::value_type x_next = fri_params.q.evaluate(x);
 
-<<<<<<< HEAD
                             math::polynomial::polynomial<typename FieldType::value_type> f_next = 
                                 fold_polynomial(f, alpha);
-=======
-                            std::size_t d = f.degree();
-
-                            math::polynomial::polynomial<typename FieldType::value_type> f_next((d + 1) / 2 - 1);
-
-                            for (std::size_t index = 0; index < f_next.size(); index++) {
-                                f_next[index] = f[2 * index] + alpha * f[2 * index + 1];
-                            }
->>>>>>> 2f843ddc
 
                             // m = 2, so:
                             std::array<typename FieldType::value_type, m> s;
