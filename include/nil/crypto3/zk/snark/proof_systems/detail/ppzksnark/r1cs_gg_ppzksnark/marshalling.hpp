--- conflicted
+++ resolved
@@ -116,18 +116,11 @@
                             modulus_bits / chunk_size + modulus_bits % chunk_size;
 
                         template<typename FieldType>
-<<<<<<< HEAD
-                        static inline
-                            typename std::enable_if<!::nil::crypto3::detail::is_extended_field<FieldType>::value,
-                                                    typename FieldType::value_type>::type
-                            field_process(typename std::vector<chunk_type>::iterator &read_iter) {
-=======
                         static inline 
                         typename std::enable_if<
                                         !::nil::crypto3::detail::is_extended_field<FieldType>::value,
                                      typename FieldType::value_type>::type field_type_process (
                             std::vector<chunk_type>::iterator &read_iter){
->>>>>>> 113c50cd
 
                             using field_type = FieldType;
 
@@ -142,18 +135,11 @@
                         }
 
                         template<typename FieldType>
-<<<<<<< HEAD
-                        static inline
-                            typename std::enable_if<::nil::crypto3::detail::is_extended_field<FieldType>::value,
-                                                    typename FieldType::value_type>::type
-                            field_process(typename std::vector<chunk_type>::iterator &read_iter) {
-=======
                         static inline 
                         typename std::enable_if<
                                         ::nil::crypto3::detail::is_extended_field<FieldType>::value,
                                      typename FieldType::value_type>::type field_type_process (
                             std::vector<chunk_type>::iterator &read_iter){
->>>>>>> 113c50cd
 
                             using field_type = FieldType;
 
@@ -361,16 +347,6 @@
                             modulus_bits / chunk_size + modulus_bits % chunk_size;
 
                         template<typename FieldType>
-<<<<<<< HEAD
-                        static inline
-                            typename std::enable_if<!::nil::crypto3::detail::is_extended_field<FieldType>::value,
-                                                    void>::type
-                            field_process(typename FieldType::value_type input_fp,
-                                          typename std::vector<chunk_type>::iterator &write_iter) {
-
-                            boost::multiprecision::export_bits(modulus_type(input_fp.data), write_iter, chunk_size,
-                                                               false);
-=======
 
                         static inline 
                         typename std::enable_if<
@@ -381,25 +357,16 @@
 
                             boost::multiprecision::export_bits(modulus_type(input_fp.data), 
                                 write_iter, chunk_size, false);
->>>>>>> 113c50cd
                             write_iter += modulus_chunks;
                         }
 
                         template<typename FieldType>
-<<<<<<< HEAD
-                        static inline
-                            typename std::enable_if<::nil::crypto3::detail::is_extended_field<FieldType>::value,
-                                                    void>::type
-                            field_process(typename FieldType::value_type input_fp,
-                                          typename std::vector<chunk_type>::iterator &write_iter) {
-=======
                         static inline 
                         typename std::enable_if<
                                         ::nil::crypto3::detail::is_extended_field<FieldType>::value,
                                      void>::type field_type_process (
                             typename FieldType::value_type input_fp, 
                             std::vector<chunk_type>::iterator &write_iter){
->>>>>>> 113c50cd
 
                             using field_type = FieldType;
 
