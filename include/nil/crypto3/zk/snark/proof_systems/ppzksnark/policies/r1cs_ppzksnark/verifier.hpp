--- conflicted
+++ resolved
@@ -86,24 +86,7 @@
         namespace zk {
             namespace snark {
                 namespace policies {
-<<<<<<< HEAD
-                    
-=======
-
-                    using types_policy = detail::r1cs_ppzksnark_types_policy;
-
-                    using constraint_system_type = typename policy_type::constraint_system;
-                    using primary_input_type = typename policy_type::primary_input;
-                    using auxiliary_input_type = typename policy_type::auxiliary_input;
-
-                    using proving_key_type = typename policy_type::proving_key;
-                    using verification_key_type = typename policy_type::verification_key;
-                    using processed_verification_key_type = typename policy_type::processed_verification_key;
-
-                    using keypair_type = typename policy_type::keypair;
-                    using proof_type = typename policy_type::proof;
-
->>>>>>> 213a3534
+
                     /**
                      * Convert a (non-processed) verification key into a processed verification key.
                      */
@@ -111,16 +94,16 @@
                         using types_policy = detail::r1cs_ppzksnark_types_policy;
                     public:
 
-                        using constraint_system_type = typename policy_type::constraint_system;
-                        using primary_input_type = typename policy_type::primary_input;
-                        using auxiliary_input_type = typename policy_type::auxiliary_input;
-
-                        using proving_key_type = typename policy_type::proving_key;
-                        using verification_key_type = typename policy_type::verification_key;
-                        using processed_verification_key_type = typename policy_type::processed_verification_key;
-
-                        using keypair_type = typename policy_type::keypair;
-                        using proof_type = typename policy_type::proof;
+                        using constraint_system_type = typename types_policy::constraint_system;
+                        using primary_input_type = typename types_policy::primary_input;
+                        using auxiliary_input_type = typename types_policy::auxiliary_input;
+
+                        using proving_key_type = typename types_policy::proving_key;
+                        using verification_key_type = typename types_policy::verification_key;
+                        using processed_verification_key_type = typename types_policy::processed_verification_key;
+
+                        using keypair_type = typename types_policy::keypair;
+                        using proof_type = typename types_policy::proof;
 
                         template<typename CurveType>
                         processed_verification_key_type operator()(const verification_key_type &verification_key) {
@@ -157,16 +140,16 @@
                         using types_policy = detail::r1cs_ppzksnark_types_policy;
                     public:
 
-                        using constraint_system_type = typename policy_type::constraint_system;
-                        using primary_input_type = typename policy_type::primary_input;
-                        using auxiliary_input_type = typename policy_type::auxiliary_input;
-
-                        using proving_key_type = typename policy_type::proving_key;
-                        using verification_key_type = typename policy_type::verification_key;
-                        using processed_verification_key_type = typename policy_type::processed_verification_key;
-
-                        using keypair_type = typename policy_type::keypair;
-                        using proof_type = typename policy_type::proof;
+                        using constraint_system_type = typename types_policy::constraint_system;
+                        using primary_input_type = typename types_policy::primary_input;
+                        using auxiliary_input_type = typename types_policy::auxiliary_input;
+
+                        using proving_key_type = typename types_policy::proving_key;
+                        using verification_key_type = typename types_policy::verification_key;
+                        using processed_verification_key_type = typename types_policy::processed_verification_key;
+
+                        using keypair_type = typename types_policy::keypair;
+                        using proof_type = typename types_policy::proof;
 
                         template<typename CurveType>
                         bool operator()(const verification_key_type &verification_key,
@@ -185,24 +168,20 @@
                      * (1) accepts a non-processed verification key, and
                      * (2) has strong input consistency.
                      */
-<<<<<<< HEAD
                     class r1cs_ppzksnark_verifier_strong_IC{
                         using types_policy = detail::r1cs_ppzksnark_types_policy;
                     public:
 
-                        using constraint_system_type = typename policy_type::constraint_system;
-                        using primary_input_type = typename policy_type::primary_input;
-                        using auxiliary_input_type = typename policy_type::auxiliary_input;
-
-                        using proving_key_type = typename policy_type::proving_key;
-                        using verification_key_type = typename policy_type::verification_key;
-                        using processed_verification_key_type = typename policy_type::processed_verification_key;
-
-                        using keypair_type = typename policy_type::keypair;
-                        using proof_type = typename policy_type::proof;
-=======
-                    struct r1cs_ppzksnark_verifier_strong_IC {
->>>>>>> 213a3534
+                        using constraint_system_type = typename types_policy::constraint_system;
+                        using primary_input_type = typename types_policy::primary_input;
+                        using auxiliary_input_type = typename types_policy::auxiliary_input;
+
+                        using proving_key_type = typename types_policy::proving_key;
+                        using verification_key_type = typename types_policy::verification_key;
+                        using processed_verification_key_type = typename types_policy::processed_verification_key;
+
+                        using keypair_type = typename types_policy::keypair;
+                        using proof_type = typename types_policy::proof;
 
                         template<typename CurveType>
                         bool operator()(const verification_key_type &verification_key,
@@ -225,16 +204,16 @@
                         using types_policy = detail::r1cs_ppzksnark_types_policy;
                     public:
 
-                        using constraint_system_type = typename policy_type::constraint_system;
-                        using primary_input_type = typename policy_type::primary_input;
-                        using auxiliary_input_type = typename policy_type::auxiliary_input;
-
-                        using proving_key_type = typename policy_type::proving_key;
-                        using verification_key_type = typename policy_type::verification_key;
-                        using processed_verification_key_type = typename policy_type::processed_verification_key;
-
-                        using keypair_type = typename policy_type::keypair;
-                        using proof_type = typename policy_type::proof;
+                        using constraint_system_type = typename types_policy::constraint_system;
+                        using primary_input_type = typename types_policy::primary_input;
+                        using auxiliary_input_type = typename types_policy::auxiliary_input;
+
+                        using proving_key_type = typename types_policy::proving_key;
+                        using verification_key_type = typename types_policy::verification_key;
+                        using processed_verification_key_type = typename types_policy::processed_verification_key;
+
+                        using keypair_type = typename types_policy::keypair;
+                        using proof_type = typename types_policy::proof;
 
                         template<typename CurveType>
                         bool operator()(const processed_verification_key_type &processed_verification_key,
@@ -340,16 +319,16 @@
                         using types_policy = detail::r1cs_ppzksnark_types_policy;
                     public:
 
-                        using constraint_system_type = typename policy_type::constraint_system;
-                        using primary_input_type = typename policy_type::primary_input;
-                        using auxiliary_input_type = typename policy_type::auxiliary_input;
-
-                        using proving_key_type = typename policy_type::proving_key;
-                        using verification_key_type = typename policy_type::verification_key;
-                        using processed_verification_key_type = typename policy_type::processed_verification_key;
-
-                        using keypair_type = typename policy_type::keypair;
-                        using proof_type = typename policy_type::proof;
+                        using constraint_system_type = typename types_policy::constraint_system;
+                        using primary_input_type = typename types_policy::primary_input;
+                        using auxiliary_input_type = typename types_policy::auxiliary_input;
+
+                        using proving_key_type = typename types_policy::proving_key;
+                        using verification_key_type = typename types_policy::verification_key;
+                        using processed_verification_key_type = typename types_policy::processed_verification_key;
+
+                        using keypair_type = typename types_policy::keypair;
+                        using proof_type = typename types_policy::proof;
 
                         template<typename CurveType>
                         bool operator()(const processed_verification_key_type &processed_verification_key,
@@ -376,24 +355,20 @@
                      * (2) has weak input consistency, and
                      * (3) uses affine coordinates for elliptic-curve computations.
                      */
-<<<<<<< HEAD
                     class r1cs_ppzksnark_affine_verifier_weak_IC{
                         using types_policy = detail::r1cs_ppzksnark_types_policy;
                     public:
 
-                        using constraint_system_type = typename policy_type::constraint_system;
-                        using primary_input_type = typename policy_type::primary_input;
-                        using auxiliary_input_type = typename policy_type::auxiliary_input;
-
-                        using proving_key_type = typename policy_type::proving_key;
-                        using verification_key_type = typename policy_type::verification_key;
-                        using processed_verification_key_type = typename policy_type::processed_verification_key;
-=======
-                    struct r1cs_ppzksnark_affine_verifier_weak_IC {
->>>>>>> 213a3534
-
-                        using keypair_type = typename policy_type::keypair;
-                        using proof_type = typename policy_type::proof;
+                        using constraint_system_type = typename types_policy::constraint_system;
+                        using primary_input_type = typename types_policy::primary_input;
+                        using auxiliary_input_type = typename types_policy::auxiliary_input;
+
+                        using proving_key_type = typename types_policy::proving_key;
+                        using verification_key_type = typename types_policy::verification_key;
+                        using processed_verification_key_type = typename types_policy::processed_verification_key;
+
+                        using keypair_type = typename types_policy::keypair;
+                        using proof_type = typename types_policy::proof;
                         
                         template<typename CurveType>
                         bool operator()(const verification_key_type &verification_key,
