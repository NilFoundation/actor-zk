--- conflicted
+++ resolved
@@ -52,50 +52,11 @@
 
                     using generator = Generator;
 
-<<<<<<< HEAD
                     using prover = Prover;
 
                     using verifier = Verifier;
-=======
-                    static inline proof_type prover(const proving_key_type &pk,
-                                                    const primary_input_type &primary_input,
-                                                    const auxiliary_input_type &auxiliary_input) {
 
-                        return policy_type::prover(pk, primary_input, auxiliary_input);
-                    }
-
-                    static inline processed_verification_key_type verifier_process_vk(const verification_key_type &vk) {
-                        return policy_type::verifier_process_vk(vk);
-                    }
-
-                    static inline bool online_verifier_strong_IC(const processed_verification_key_type &pvk,
-                                                                 const primary_input_type &primary_input,
-                                                                 const proof_type &proof) {
-                        return policy_type::online_verifier_strong_IC(pvk, primary_input, proof);
-                    }
-
-                    static inline bool online_verifier_weak_IC(const processed_verification_key_type &pvk,
-                                                               const primary_input_type &primary_input,
-                                                               const proof_type &proof) {
-                        return policy_type::online_verifier_weak_IC(pvk, primary_input, proof);
-                    }
-
-                    static inline bool verifier_strong_IC(const processed_verification_key_type &pvk,
-                                                          const primary_input_type &primary_input,
-                                                          const proof_type &proof) {
-                        return policy_type::verifier_strong_IC(pvk, primary_input, proof);
-                    }
-
-                    static inline bool verifier_weak_IC(const processed_verification_key_type &pvk,
-                                                        const primary_input_type &primary_input,
-                                                        const proof_type &proof) {
-                        return policy_type::verifier_weak_IC(pvk, primary_input, proof);
-                    }
->>>>>>> b00f0e0f
                 };
-
-                template<typename CurveType>
-                using default_bacs_ppzksnark = bacs_ppzksnark<detail::bacs_ppzksnark_basic_policy<CurveType>>;
             }    // namespace snark
         }        // namespace zk
     }            // namespace crypto3
