//---------------------------------------------------------------------------//
// Copyright (c) 2021 Mikhail Komarov <nemo@nil.foundation>
// Copyright (c) 2021 Nikita Kaskov <nbering@nil.foundation>
// Copyright (c) 2022 Ilia Shirobokov <i.shirobokov@nil.foundation>
// Copyright (c) 2022 Alisa Cherniaeva <a.cherniaeva@nil.foundation>
//
// MIT License
//
// Permission is hereby granted, free of charge, to any person obtaining a copy
// of this software and associated documentation files (the "Software"), to deal
// in the Software without restriction, including without limitation the rights
// to use, copy, modify, merge, publish, distribute, sublicense, and/or sell
// copies of the Software, and to permit persons to whom the Software is
// furnished to do so, subject to the following conditions:
//
// The above copyright notice and this permission notice shall be included in all
// copies or substantial portions of the Software.
//
// THE SOFTWARE IS PROVIDED "AS IS", WITHOUT WARRANTY OF ANY KIND, EXPRESS OR
// IMPLIED, INCLUDING BUT NOT LIMITED TO THE WARRANTIES OF MERCHANTABILITY,
// FITNESS FOR A PARTICULAR PURPOSE AND NONINFRINGEMENT. IN NO EVENT SHALL THE
// AUTHORS OR COPYRIGHT HOLDERS BE LIABLE FOR ANY CLAIM, DAMAGES OR OTHER
// LIABILITY, WHETHER IN AN ACTION OF CONTRACT, TORT OR OTHERWISE, ARISING FROM,
// OUT OF OR IN CONNECTION WITH THE SOFTWARE OR THE USE OR OTHER DEALINGS IN THE
// SOFTWARE.
//---------------------------------------------------------------------------//

#ifndef CRYPTO3_ZK_PLONK_PLACEHOLDER_PROVER_HPP
#define CRYPTO3_ZK_PLONK_PLACEHOLDER_PROVER_HPP

#include <chrono>

#include <nil/crypto3/math/polynomial/polynomial.hpp>

#include <nil/crypto3/container/merkle/tree.hpp>

#include <nil/crypto3/zk/commitments/polynomial/lpc.hpp>
#include <nil/crypto3/zk/commitments/polynomial/batched_lpc.hpp>
#include <nil/crypto3/zk/transcript/fiat_shamir.hpp>
#include <nil/crypto3/zk/snark/arithmetization/plonk/constraint.hpp>
#include <nil/crypto3/zk/snark/systems/plonk/placeholder/detail/placeholder_policy.hpp>
#include <nil/crypto3/zk/snark/systems/plonk/placeholder/permutation_argument.hpp>
#include <nil/crypto3/zk/snark/systems/plonk/placeholder/lookup_argument.hpp>
#include <nil/crypto3/zk/snark/systems/plonk/placeholder/gates_argument.hpp>
#include <nil/crypto3/zk/snark/systems/plonk/placeholder/params.hpp>
#include <nil/crypto3/zk/snark/systems/plonk/placeholder/preprocessor.hpp>

namespace nil {
    namespace crypto3 {
        namespace zk {
            namespace snark {
                namespace detail {
                    template<typename FieldType>
                    static inline std::vector<math::polynomial<typename FieldType::value_type>>
                        split_polynomial(math::polynomial<typename FieldType::value_type> f, std::size_t max_degree) {
                        std::size_t parts = ((f.size() - 1) / (max_degree + 1)) + 1;
                        std::vector<math::polynomial<typename FieldType::value_type>> f_splitted;

                        std::size_t chunk_size = max_degree + 1;    // polynomial contains max_degree + 1 coeffs
                        for (size_t i = 0; i < f.size(); i += chunk_size) {
                            auto last = std::min(f.size(), i + chunk_size);
                            f_splitted.emplace_back(f.begin() + i, f.begin() + last);
                        }
                        return f_splitted;
                    }
                }    // namespace detail

                template<typename FieldType, typename ParamsType>
                class placeholder_prover {

                    constexpr static const std::size_t witness_columns = ParamsType::witness_columns;
                    constexpr static const std::size_t public_columns = ParamsType::public_columns;
                    using merkle_hash_type = typename ParamsType::merkle_hash_type;
                    using transcript_hash_type = typename ParamsType::transcript_hash_type;

                    using policy_type = detail::placeholder_policy<FieldType, ParamsType>;

                    typedef typename containers::merkle_tree<merkle_hash_type, 2> merkle_tree_type;

                    constexpr static const std::size_t lambda = ParamsType::commitment_params_type::lambda;
                    constexpr static const std::size_t r = ParamsType::commitment_params_type::r;
                    constexpr static const std::size_t m = ParamsType::commitment_params_type::m;

                    using runtime_size_commitment_scheme_type =
                        typename ParamsType::runtime_size_commitment_scheme_type;
                    using witness_commitment_scheme_type =
                        typename ParamsType::witness_commitment_scheme_type;
                    using public_input_commitment_scheme_type =
                        typename ParamsType::public_input_commitment_scheme_type;
                    using constant_commitment_scheme_type =
                        typename ParamsType::constant_commitment_scheme_type;
                    using selector_commitment_scheme_type =
                        typename ParamsType::selector_commitment_scheme_type;
                    using special_commitment_scheme_type =
                        typename ParamsType::special_commitment_scheme_type;
                    using permutation_commitment_scheme_type =
                        typename ParamsType::permutation_commitment_scheme_type;
                    using quotient_commitment_scheme_type =
                        typename ParamsType::quotient_commitment_scheme_type;

                    using public_preprocessor_type = placeholder_public_preprocessor<FieldType, ParamsType>;
                    using private_preprocessor_type = placeholder_private_preprocessor<FieldType, ParamsType>;

                    constexpr static const std::size_t gate_parts = 1;
                    constexpr static const std::size_t permutation_parts = 3;
                    constexpr static const std::size_t f_parts = 9;

                    static inline math::polynomial<typename FieldType::value_type> quotient_polynomial(
                        const typename public_preprocessor_type::preprocessed_data_type preprocessed_public_data,
                        std::array<math::polynomial<typename FieldType::value_type>, f_parts>
                            F,
                        transcript::fiat_shamir_heuristic_sequential<transcript_hash_type> &transcript) {
                        // 7.1. Get $\alpha_0, \dots, \alpha_8 \in \mathbb{F}$ from $hash(\text{transcript})$
                        std::array<typename FieldType::value_type, f_parts> alphas =
                            transcript.template challenges<FieldType, f_parts>();

                        // 7.2. Compute F_consolidated
                        math::polynomial<typename FieldType::value_type> F_consolidated = {0};
                        for (std::size_t i = 0; i < f_parts; i++) {
                            F_consolidated = F_consolidated + alphas[i] * F[i];
                        }

                        math::polynomial<typename FieldType::value_type> T_consolidated =
                            F_consolidated / preprocessed_public_data.common_data.Z;

                        return T_consolidated;
                    }

                public:
                    static inline placeholder_proof<FieldType, ParamsType>
                        process(typename public_preprocessor_type::preprocessed_data_type preprocessed_public_data,
                                const typename private_preprocessor_type::preprocessed_data_type preprocessed_private_data,
                                const plonk_table_description<FieldType,
                                    typename ParamsType::arithmetization_params> &table_description,
                                plonk_constraint_system<FieldType,
                                    typename ParamsType::arithmetization_params> &constraint_system,
                                const typename policy_type::variable_assignment_type &assignments,
                                const typename ParamsType::commitment_params_type
                                    &fri_params) {    // TODO: fri_type are the same for each lpc_type here

#ifdef ZK_PLACEHOLDER_PROFILING_ENABLED
                        auto begin = std::chrono::high_resolution_clock::now();
                        auto last = begin;
                        auto elapsed = std::chrono::duration_cast<std::chrono::nanoseconds>(std::chrono::high_resolution_clock::now() - last);
                        std::cout << "Placeholder prover:" << std::endl;
#endif

                        placeholder_proof<FieldType, ParamsType> proof;

                        plonk_polynomial_dfs_table<FieldType, typename ParamsType::arithmetization_params>
                            polynomial_table =
                            plonk_polynomial_dfs_table<FieldType, typename ParamsType::arithmetization_params>(
                                preprocessed_private_data.private_polynomial_table,
                                preprocessed_public_data.public_polynomial_table);
#ifdef ZK_PLACEHOLDER_PROFILING_ENABLED
                        elapsed = std::chrono::duration_cast<std::chrono::nanoseconds>(std::chrono::high_resolution_clock::now() - last);
                        std::cout << "polynomial_table_generated_time: " << std::fixed << std::setprecision(3) << elapsed.count() * 1e-6 << "ms" << std::endl;
                        last = std::chrono::high_resolution_clock::now();
#endif
                        // 1. Add circuit definition to transcript
                        // transcript(short_description); //TODO: circuit_short_description marshalling
                        std::vector<std::uint8_t> transcript_init {};
                        transcript::fiat_shamir_heuristic_sequential<transcript_hash_type> transcript(transcript_init);

                        // 2. Commit witness columns
                        std::array<math::polynomial_dfs<typename FieldType::value_type>, witness_columns> witness_polynomials =
                            preprocessed_private_data.private_polynomial_table.witnesses();

#ifdef ZK_PLACEHOLDER_PROFILING_ENABLED
                        last = std::chrono::high_resolution_clock::now();
#endif
                        typename witness_commitment_scheme_type::precommitment_type witness_precommitment =
                                witness_commitment_scheme_type::precommit(witness_polynomials, fri_params.D[0]);
#ifdef ZK_PLACEHOLDER_PROFILING_ENABLED
                        elapsed = std::chrono::duration_cast<std::chrono::nanoseconds>(std::chrono::high_resolution_clock::now() - last);
                        std::cout << "witness_precommit_time: " << std::fixed << std::setprecision(3) << elapsed.count() * 1e-6 << "ms" << std::endl;
                        last = std::chrono::high_resolution_clock::now();
#endif
                        proof.witness_commitment = witness_commitment_scheme_type::commit(witness_precommitment);
                        transcript(proof.witness_commitment);

#ifdef ZK_PLACEHOLDER_PROFILING_ENABLED
                        last = std::chrono::high_resolution_clock::now();
#endif
                        // 4. permutation_argument
                        auto permutation_argument =
                                placeholder_permutation_argument<FieldType, ParamsType>::
                                    prove_eval(constraint_system,
                                               preprocessed_public_data,
                                               table_description,
                                               polynomial_table,
                                               fri_params,
                                               transcript);
#ifdef ZK_PLACEHOLDER_PROFILING_ENABLED
                        elapsed = std::chrono::duration_cast<std::chrono::nanoseconds>(std::chrono::high_resolution_clock::now() - last);
                        std::cout << "permutation_argument_prove_eval_time: " << std::fixed << std::setprecision(3) << elapsed.count() * 1e-6 << "ms"  << std::endl;
                        last = std::chrono::high_resolution_clock::now();
#endif
                        proof.v_perm_commitment = permutation_argument.permutation_poly_precommitment.root();

                        std::array<math::polynomial<typename FieldType::value_type>, f_parts> F;

                        F[0] = permutation_argument.F[0];
                        F[1] = permutation_argument.F[1];
                        F[2] = permutation_argument.F[2];

                        // 5. lookup_argument
                        bool is_lookup_enabled = constraint_system.lookup_gates().size() > 0;
                        typename placeholder_lookup_argument<FieldType,
                                                          permutation_commitment_scheme_type,
                                                          ParamsType>::prover_lookup_result lookup_argument;
                        if (is_lookup_enabled) {
                            lookup_argument =
                                placeholder_lookup_argument<FieldType,
                                                          permutation_commitment_scheme_type,
                                                          ParamsType>::prove_eval(constraint_system,
                                                                                  preprocessed_public_data,
                                                                                  assignments,
                                                                                  fri_params,
                                                                                  transcript);
                        } else {

                            for (std::size_t i = 0; i < lookup_argument.F.size(); i++) {
                                lookup_argument.F[i] = {0};
                            }
                        }

                        F[3] = lookup_argument.F[0];
                        F[4] = lookup_argument.F[1];
                        F[5] = lookup_argument.F[2];
                        F[6] = lookup_argument.F[3];
                        F[7] = lookup_argument.F[4];
                        if (is_lookup_enabled) {
                            proof.input_perm_commitment = lookup_argument.input_precommitment.root();
                            proof.value_perm_commitment = lookup_argument.value_precommitment.root();
                            proof.v_l_perm_commitment = lookup_argument.V_L_precommitment.root();
                        }
                        // 6. circuit-satisfability
#ifdef ZK_PLACEHOLDER_PROFILING_ENABLED
                        last = std::chrono::high_resolution_clock::now();
#endif
                        F[8] = placeholder_gates_argument<FieldType, ParamsType>::prove_eval(
                                constraint_system, polynomial_table, preprocessed_public_data.common_data.basic_domain, transcript)[0];
#ifdef ZK_PLACEHOLDER_PROFILING_ENABLED
                        elapsed = std::chrono::duration_cast<std::chrono::nanoseconds>(std::chrono::high_resolution_clock::now() - last);
                        std::cout << "gate_argument_time: " << std::fixed << std::setprecision(3) << elapsed.count() * 1e-6 << "ms" << std::endl;
                        last = std::chrono::high_resolution_clock::now();
#endif


                        /////TEST
<<<<<<< HEAD
                        for (std::size_t i = 0; i < f_parts; i++) {
                            for (std::size_t j = 0; j < table_description.rows_amount; j++) {
                                if (F[i].evaluate(preprocessed_public_data.common_data.basic_domain->get_domain_element(j)) != FieldType::value_type::zero()) {
                                    std::cout<<"F["<<i<<"] != 0 at j = "<<j<<std::endl;
                                }
                            }
                        }

                        const std::vector<plonk_gate<FieldType, plonk_constraint<FieldType>>> gates = constraint_system.gates();

                        for (std::size_t i = 0; i < gates.size(); i++) {
                            for (std::size_t j = 0; j < gates[i].constraints.size(); j++) {
                                math::polynomial_dfs<typename FieldType::value_type> constraint_result =
                                    gates[i].constraints[j].evaluate(polynomial_table, preprocessed_public_data.common_data.basic_domain)*polynomial_table.selector(gates[i].selector_index);
                                //for (std::size_t k = 0; k < table_description.rows_amount; k++) {
                                    if (constraint_result.evaluate(preprocessed_public_data.common_data.basic_domain->get_domain_element(253)) != FieldType::value_type::zero()) {
                                        std::cout<<"constraint "<<j<<" from gate "<<i<<"on row "<<std::endl; 
                                    }
                                //}
                            }
                        }
#ifdef ZK_PLACEHOLDER_PROFILING_ENABLED
                        last = std::chrono::high_resolution_clock::now();
#endif
=======
                        // for (std::size_t i = 0; i < f_parts; i++) {
                        //     for (std::size_t j = 0; j < table_description.rows_amount; j++) {
                        //         if (F[i].evaluate(preprocessed_public_data.common_data.basic_domain->get_domain_element(j)) != FieldType::value_type::zero()) {
                        //             std::cout<<"F["<<i<<"] != 0 at j = "<<j<<std::endl;
                        //         }
                        //     }
                        // }

                        // const std::vector<plonk_gate<FieldType, plonk_constraint<FieldType>>> gates = constraint_system.gates();
                        // std::cout<<"Gates size: "<<gates.size()<<std::endl;

                        // for (std::size_t i = 0; i < gates.size(); i++) {
                        //     std::cout<<"gate "<<i<<" use selector "<<gates[i].selector_index<<std::endl;
                        //     for (std::size_t j = 0; j < gates[i].constraints.size(); j++) {
                        //         math::polynomial<typename FieldType::value_type> constraint_result =
                        //             gates[i].constraints[j].evaluate(polynomial_table, preprocessed_public_data.common_data.basic_domain) * 
                        //                 polynomial_table.selector(gates[i].selector_index);
                        //         for (std::size_t k = 0; k < table_description.rows_amount; k++) {
                        //             if (constraint_result.evaluate(preprocessed_public_data.common_data.basic_domain->get_domain_element(k)) != FieldType::value_type::zero()) {
                        //                 std::cout<<"constraint "<<j<<" from gate "<<i<<" on row "<<k<<std::endl;
                        //                 std::cout<<"selector: "<<gates[i].selector_index<<" ("<<polynomial_table.selector(gates[i].selector_index).evaluate(
                        //                     preprocessed_public_data.common_data.basic_domain->get_domain_element(k)
                        //                 ).data<<")"<<std::endl;
                        //             }
                        //         }
                        //     }
                        // }
>>>>>>> 60c63ba8
                        /////
                        // 7. Aggregate quotient polynomial
                        math::polynomial<typename FieldType::value_type> T =
                            quotient_polynomial(preprocessed_public_data, F, transcript);

#ifdef ZK_PLACEHOLDER_PROFILING_ENABLED
                        elapsed = std::chrono::duration_cast<std::chrono::nanoseconds>(std::chrono::high_resolution_clock::now() - last);
                        std::cout << "quotient_polynomial_time: " << std::fixed << std::setprecision(3) << elapsed.count() * 1e-6 << "ms"  << std::endl;
                        last = std::chrono::high_resolution_clock::now();
#endif

                        std::vector<math::polynomial<typename FieldType::value_type>> T_splitted =
                            detail::split_polynomial<FieldType>(T, fri_params.max_degree);

#ifdef ZK_PLACEHOLDER_PROFILING_ENABLED
                        elapsed = std::chrono::duration_cast<std::chrono::nanoseconds>(std::chrono::high_resolution_clock::now() - last);
                        std::cout << "split_polynomial_time: " << std::fixed << std::setprecision(3) << elapsed.count() * 1e-6 << "ms"  << std::endl;
                        last = std::chrono::high_resolution_clock::now();
#endif
                        typename runtime_size_commitment_scheme_type::precommitment_type T_precommitment =
                            runtime_size_commitment_scheme_type::precommit(T_splitted, fri_params.D[0]);

#ifdef ZK_PLACEHOLDER_PROFILING_ENABLED
                        elapsed = std::chrono::duration_cast<std::chrono::nanoseconds>(std::chrono::high_resolution_clock::now() - last);
                        std::cout << "T_splitted_precommit_time: " << std::fixed << std::setprecision(3) << elapsed.count() * 1e-6 << "ms"  << std::endl;
                        last = std::chrono::high_resolution_clock::now();
#endif
                        proof.T_commitment = runtime_size_commitment_scheme_type::commit(T_precommitment);
                        transcript(proof.T_commitment);

                        // 8. Run evaluation proofs
                        typename FieldType::value_type challenge = transcript.template challenge<FieldType>();
                        proof.eval_proof.challenge = challenge;
                        proof.eval_proof.lagrange_0 = preprocessed_public_data.common_data.lagrange_0.evaluate(challenge);

                        typename FieldType::value_type omega =
                            preprocessed_public_data.common_data.basic_domain->get_domain_element(1);

                        std::array<std::vector<typename FieldType::value_type>, witness_columns> witness_evaluation_points;

                        // witness polynomials (table columns)
                        for (std::size_t witness_index = 0; witness_index < witness_columns; witness_index++) {

                            std::vector<int> witness_rotation =
                                preprocessed_public_data.common_data.columns_rotations[witness_index];
                                
                            for (std::size_t rotation_index = 0; rotation_index < witness_rotation.size(); rotation_index++) {
                                witness_evaluation_points[witness_index].push_back(challenge * omega.pow(witness_rotation[rotation_index]));
                            }
                        }
#ifdef ZK_PLACEHOLDER_PROFILING_ENABLED
                        elapsed = std::chrono::duration_cast<std::chrono::nanoseconds>(std::chrono::high_resolution_clock::now() - last);
                        std::cout << "witness_evaluation_points_generated_time: " << std::fixed << std::setprecision(3) << elapsed.count() * 1e-6 << "ms"  << std::endl;
                        last = std::chrono::high_resolution_clock::now();
#endif
                        proof.eval_proof.witness = witness_commitment_scheme_type::proof_eval(witness_evaluation_points,
                                                                       witness_precommitment,
                                                                       witness_polynomials,
                                                                       fri_params,
                                                                       transcript);
#ifdef ZK_PLACEHOLDER_PROFILING_ENABLED
                    elapsed = std::chrono::duration_cast<std::chrono::nanoseconds>(std::chrono::high_resolution_clock::now() - last);
                        std::cout << "witness proof_eval, time: " << std::fixed << std::setprecision(3) << elapsed.count() * 1e-6 << "ms"  << std::endl;
                        last = std::chrono::high_resolution_clock::now();
#endif
                        // permutation polynomial evaluation
                        std::vector<typename FieldType::value_type> evaluation_points_v_p = {challenge,
                                                                                               challenge * omega};
                        proof.eval_proof.permutation =
                            permutation_commitment_scheme_type::proof_eval(
                                evaluation_points_v_p,
                                permutation_argument.permutation_poly_precommitment,
                                permutation_argument.permutation_polynomial,
                                fri_params,
                                transcript);
#ifdef ZK_PLACEHOLDER_PROFILING_ENABLED
                        elapsed = std::chrono::duration_cast<std::chrono::nanoseconds>(std::chrono::high_resolution_clock::now() - last);
                        std::cout << "permutation_proof_eval_time: " << std::fixed << std::setprecision(3) << elapsed.count() * 1e-6 << "ms"  << std::endl;
                        last = std::chrono::high_resolution_clock::now();
#endif

                        // lookup polynomials evaluation
                        if (is_lookup_enabled) {
                            std::vector<typename FieldType::value_type> evaluation_points_v_l = {challenge,
                                                                                                challenge * omega};
                            typename permutation_commitment_scheme_type::proof_type v_l_evaluation =
                                permutation_commitment_scheme_type::proof_eval(
                                    evaluation_points_v_l,
                                    lookup_argument.V_L_precommitment,
                                    lookup_argument.V_L_polynomial,
                                    fri_params,
                                    transcript);
                            proof.eval_proof.lookups.push_back(v_l_evaluation);

#ifdef ZK_PLACEHOLDER_PROFILING_ENABLED
                        elapsed = std::chrono::duration_cast<std::chrono::nanoseconds>(std::chrono::high_resolution_clock::now() - last);
                        std::cout << "v_l_evaluation proof_eval, time: " << std::fixed << std::setprecision(3) << elapsed.count() * 1e-6 << "ms"  << std::endl;
                        last = std::chrono::high_resolution_clock::now();
#endif
                            std::vector<typename FieldType::value_type> evaluation_points_input = {challenge,
                                                                                                challenge * omega.inversed()};
                            typename permutation_commitment_scheme_type::proof_type input_evaluation =
                                permutation_commitment_scheme_type::proof_eval(
                                    evaluation_points_input,
                                    lookup_argument.input_precommitment,
                                    lookup_argument.input_polynomial,
                                    fri_params,
                                    transcript);
                            proof.eval_proof.lookups.push_back(input_evaluation);

#ifdef ZK_PLACEHOLDER_PROFILING_ENABLED
                        elapsed = std::chrono::duration_cast<std::chrono::nanoseconds>(std::chrono::high_resolution_clock::now() - last);
                        std::cout << "input_evaluation proof_eval, time: " << std::fixed << std::setprecision(3) << elapsed.count() * 1e-6 << "ms"  << std::endl;
                        last = std::chrono::high_resolution_clock::now();
#endif
                            std::vector<typename FieldType::value_type> evaluation_points_value = {challenge};
                            typename permutation_commitment_scheme_type::proof_type value_evaluation =
                                permutation_commitment_scheme_type::proof_eval(
                                    evaluation_points_value,
                                    lookup_argument.value_precommitment,
                                    lookup_argument.value_polynomial,
                                    fri_params,
                                    transcript);
                            proof.eval_proof.lookups.push_back(value_evaluation);

#ifdef ZK_PLACEHOLDER_PROFILING_ENABLED
                        elapsed = std::chrono::duration_cast<std::chrono::nanoseconds>(std::chrono::high_resolution_clock::now() - last);
                        std::cout << "value_evaluation proof_eval, time: " << std::fixed << std::setprecision(3) << elapsed.count() * 1e-6 << "ms"  << std::endl;
                        last = std::chrono::high_resolution_clock::now();
#endif
                        }

                        // quotient
                        std::vector<typename FieldType::value_type> evaluation_points_quotient = {challenge};
                        proof.eval_proof.quotient =
                            runtime_size_commitment_scheme_type::proof_eval(
                                {challenge}, T_precommitment, T_splitted, fri_params, transcript);

#ifdef ZK_PLACEHOLDER_PROFILING_ENABLED
                        elapsed = std::chrono::duration_cast<std::chrono::nanoseconds>(std::chrono::high_resolution_clock::now() - last);
                        std::cout << "quotient_proof_eval_time: " << std::fixed << std::setprecision(3) << elapsed.count() * 1e-6 << "ms"  << std::endl;
                        last = std::chrono::high_resolution_clock::now();
#endif
                        // public
                        std::vector<typename FieldType::value_type> &evaluation_points_public =
                            evaluation_points_quotient;

                        proof.eval_proof.id_permutation =
                            runtime_size_commitment_scheme_type::proof_eval(
                                evaluation_points_public, preprocessed_public_data.precommitments.id_permutation, 
                                    preprocessed_public_data.identity_polynomials, fri_params, transcript);

#ifdef ZK_PLACEHOLDER_PROFILING_ENABLED
                        elapsed = std::chrono::duration_cast<std::chrono::nanoseconds>(std::chrono::high_resolution_clock::now() - last);
                        std::cout << "id_permutation proof_eval, time: " << std::fixed << std::setprecision(3) << elapsed.count() * 1e-6 << "ms"  << std::endl;
                        last = std::chrono::high_resolution_clock::now();
#endif

                        proof.eval_proof.sigma_permutation =
                            runtime_size_commitment_scheme_type::proof_eval(
                                evaluation_points_public, preprocessed_public_data.precommitments.sigma_permutation, 
                                    preprocessed_public_data.permutation_polynomials, fri_params, transcript);

#ifdef ZK_PLACEHOLDER_PROFILING_ENABLED
                        elapsed = std::chrono::duration_cast<std::chrono::nanoseconds>(std::chrono::high_resolution_clock::now() - last);
                        std::cout << "sigma_permutation proof_eval, time: " << std::fixed << std::setprecision(3) << elapsed.count() * 1e-6 << "ms"  << std::endl;
                        last = std::chrono::high_resolution_clock::now();
#endif

                        proof.eval_proof.public_input =
                            public_input_commitment_scheme_type::proof_eval(
                                evaluation_points_public, preprocessed_public_data.precommitments.public_input, 
                                    preprocessed_public_data.public_polynomial_table.public_inputs(), fri_params, transcript);

#ifdef ZK_PLACEHOLDER_PROFILING_ENABLED
                        elapsed = std::chrono::duration_cast<std::chrono::nanoseconds>(std::chrono::high_resolution_clock::now() - last);
                        std::cout << "public_input_proof_eval_time: " << std::fixed << std::setprecision(3) << elapsed.count() * 1e-6 << "ms"  << std::endl;
                        last = std::chrono::high_resolution_clock::now();
#endif

                        proof.eval_proof.constant =
                            constant_commitment_scheme_type::proof_eval(
                                evaluation_points_public, preprocessed_public_data.precommitments.constant, 
                                    preprocessed_public_data.public_polynomial_table.constants(), fri_params, transcript);

#ifdef ZK_PLACEHOLDER_PROFILING_ENABLED
                        elapsed = std::chrono::duration_cast<std::chrono::nanoseconds>(std::chrono::high_resolution_clock::now() - last);
                        std::cout << "constant proof_eval, time: " << std::fixed << std::setprecision(3) << elapsed.count() * 1e-6 << "ms"  << std::endl;
                        last = std::chrono::high_resolution_clock::now();
#endif

                        proof.eval_proof.selector =
                            selector_commitment_scheme_type::proof_eval(
                                evaluation_points_public, preprocessed_public_data.precommitments.selector, 
                                    preprocessed_public_data.public_polynomial_table.selectors(), fri_params, transcript);

#ifdef ZK_PLACEHOLDER_PROFILING_ENABLED
                        elapsed = std::chrono::duration_cast<std::chrono::nanoseconds>(std::chrono::high_resolution_clock::now() - last);
                        std::cout << "selector proof_eval, time: " << std::fixed << std::setprecision(3) << elapsed.count() * 1e-6 << "ms"  << std::endl;
                        last = std::chrono::high_resolution_clock::now();
#endif

                        proof.eval_proof.special_selectors =
                            special_commitment_scheme_type::proof_eval(
                                evaluation_points_public, preprocessed_public_data.precommitments.special_selectors, 
                                {{preprocessed_public_data.q_last, preprocessed_public_data.q_blind}},
                                fri_params, transcript);

#ifdef ZK_PLACEHOLDER_PROFILING_ENABLED
                        elapsed = std::chrono::duration_cast<std::chrono::nanoseconds>(std::chrono::high_resolution_clock::now() - last);
                        std::cout << "special_selectors_proof_eval_time: " << std::fixed << std::setprecision(3) << elapsed.count() * 1e-6 << "ms"  << std::endl;
                        last = std::chrono::high_resolution_clock::now();
                        elapsed = std::chrono::duration_cast<std::chrono::nanoseconds>(std::chrono::high_resolution_clock::now() - begin);
                        std::cout << "Placeholder prover, total time: " << std::fixed << std::setprecision(3) << elapsed.count() * 1e-6 << "ms"  << std::endl;
#endif

                        return proof;
                    }
                };
            }    // namespace snark
        }        // namespace zk
    }            // namespace crypto3
}    // namespace nil

#endif    // CRYPTO3_ZK_PLONK_PLACEHOLDER_PROVER_HPP
<|MERGE_RESOLUTION|>--- conflicted
+++ resolved
@@ -1,530 +1,500 @@
-//---------------------------------------------------------------------------//
-// Copyright (c) 2021 Mikhail Komarov <nemo@nil.foundation>
-// Copyright (c) 2021 Nikita Kaskov <nbering@nil.foundation>
-// Copyright (c) 2022 Ilia Shirobokov <i.shirobokov@nil.foundation>
-// Copyright (c) 2022 Alisa Cherniaeva <a.cherniaeva@nil.foundation>
-//
-// MIT License
-//
-// Permission is hereby granted, free of charge, to any person obtaining a copy
-// of this software and associated documentation files (the "Software"), to deal
-// in the Software without restriction, including without limitation the rights
-// to use, copy, modify, merge, publish, distribute, sublicense, and/or sell
-// copies of the Software, and to permit persons to whom the Software is
-// furnished to do so, subject to the following conditions:
-//
-// The above copyright notice and this permission notice shall be included in all
-// copies or substantial portions of the Software.
-//
-// THE SOFTWARE IS PROVIDED "AS IS", WITHOUT WARRANTY OF ANY KIND, EXPRESS OR
-// IMPLIED, INCLUDING BUT NOT LIMITED TO THE WARRANTIES OF MERCHANTABILITY,
-// FITNESS FOR A PARTICULAR PURPOSE AND NONINFRINGEMENT. IN NO EVENT SHALL THE
-// AUTHORS OR COPYRIGHT HOLDERS BE LIABLE FOR ANY CLAIM, DAMAGES OR OTHER
-// LIABILITY, WHETHER IN AN ACTION OF CONTRACT, TORT OR OTHERWISE, ARISING FROM,
-// OUT OF OR IN CONNECTION WITH THE SOFTWARE OR THE USE OR OTHER DEALINGS IN THE
-// SOFTWARE.
-//---------------------------------------------------------------------------//
-
-#ifndef CRYPTO3_ZK_PLONK_PLACEHOLDER_PROVER_HPP
-#define CRYPTO3_ZK_PLONK_PLACEHOLDER_PROVER_HPP
-
-#include <chrono>
-
-#include <nil/crypto3/math/polynomial/polynomial.hpp>
-
-#include <nil/crypto3/container/merkle/tree.hpp>
-
-#include <nil/crypto3/zk/commitments/polynomial/lpc.hpp>
-#include <nil/crypto3/zk/commitments/polynomial/batched_lpc.hpp>
-#include <nil/crypto3/zk/transcript/fiat_shamir.hpp>
-#include <nil/crypto3/zk/snark/arithmetization/plonk/constraint.hpp>
-#include <nil/crypto3/zk/snark/systems/plonk/placeholder/detail/placeholder_policy.hpp>
-#include <nil/crypto3/zk/snark/systems/plonk/placeholder/permutation_argument.hpp>
-#include <nil/crypto3/zk/snark/systems/plonk/placeholder/lookup_argument.hpp>
-#include <nil/crypto3/zk/snark/systems/plonk/placeholder/gates_argument.hpp>
-#include <nil/crypto3/zk/snark/systems/plonk/placeholder/params.hpp>
-#include <nil/crypto3/zk/snark/systems/plonk/placeholder/preprocessor.hpp>
-
-namespace nil {
-    namespace crypto3 {
-        namespace zk {
-            namespace snark {
-                namespace detail {
-                    template<typename FieldType>
-                    static inline std::vector<math::polynomial<typename FieldType::value_type>>
-                        split_polynomial(math::polynomial<typename FieldType::value_type> f, std::size_t max_degree) {
-                        std::size_t parts = ((f.size() - 1) / (max_degree + 1)) + 1;
-                        std::vector<math::polynomial<typename FieldType::value_type>> f_splitted;
-
-                        std::size_t chunk_size = max_degree + 1;    // polynomial contains max_degree + 1 coeffs
-                        for (size_t i = 0; i < f.size(); i += chunk_size) {
-                            auto last = std::min(f.size(), i + chunk_size);
-                            f_splitted.emplace_back(f.begin() + i, f.begin() + last);
-                        }
-                        return f_splitted;
-                    }
-                }    // namespace detail
-
-                template<typename FieldType, typename ParamsType>
-                class placeholder_prover {
-
-                    constexpr static const std::size_t witness_columns = ParamsType::witness_columns;
-                    constexpr static const std::size_t public_columns = ParamsType::public_columns;
-                    using merkle_hash_type = typename ParamsType::merkle_hash_type;
-                    using transcript_hash_type = typename ParamsType::transcript_hash_type;
-
-                    using policy_type = detail::placeholder_policy<FieldType, ParamsType>;
-
-                    typedef typename containers::merkle_tree<merkle_hash_type, 2> merkle_tree_type;
-
-                    constexpr static const std::size_t lambda = ParamsType::commitment_params_type::lambda;
-                    constexpr static const std::size_t r = ParamsType::commitment_params_type::r;
-                    constexpr static const std::size_t m = ParamsType::commitment_params_type::m;
-
-                    using runtime_size_commitment_scheme_type =
-                        typename ParamsType::runtime_size_commitment_scheme_type;
-                    using witness_commitment_scheme_type =
-                        typename ParamsType::witness_commitment_scheme_type;
-                    using public_input_commitment_scheme_type =
-                        typename ParamsType::public_input_commitment_scheme_type;
-                    using constant_commitment_scheme_type =
-                        typename ParamsType::constant_commitment_scheme_type;
-                    using selector_commitment_scheme_type =
-                        typename ParamsType::selector_commitment_scheme_type;
-                    using special_commitment_scheme_type =
-                        typename ParamsType::special_commitment_scheme_type;
-                    using permutation_commitment_scheme_type =
-                        typename ParamsType::permutation_commitment_scheme_type;
-                    using quotient_commitment_scheme_type =
-                        typename ParamsType::quotient_commitment_scheme_type;
-
-                    using public_preprocessor_type = placeholder_public_preprocessor<FieldType, ParamsType>;
-                    using private_preprocessor_type = placeholder_private_preprocessor<FieldType, ParamsType>;
-
-                    constexpr static const std::size_t gate_parts = 1;
-                    constexpr static const std::size_t permutation_parts = 3;
-                    constexpr static const std::size_t f_parts = 9;
-
-                    static inline math::polynomial<typename FieldType::value_type> quotient_polynomial(
-                        const typename public_preprocessor_type::preprocessed_data_type preprocessed_public_data,
-                        std::array<math::polynomial<typename FieldType::value_type>, f_parts>
-                            F,
-                        transcript::fiat_shamir_heuristic_sequential<transcript_hash_type> &transcript) {
-                        // 7.1. Get $\alpha_0, \dots, \alpha_8 \in \mathbb{F}$ from $hash(\text{transcript})$
-                        std::array<typename FieldType::value_type, f_parts> alphas =
-                            transcript.template challenges<FieldType, f_parts>();
-
-                        // 7.2. Compute F_consolidated
-                        math::polynomial<typename FieldType::value_type> F_consolidated = {0};
-                        for (std::size_t i = 0; i < f_parts; i++) {
-                            F_consolidated = F_consolidated + alphas[i] * F[i];
-                        }
-
-                        math::polynomial<typename FieldType::value_type> T_consolidated =
-                            F_consolidated / preprocessed_public_data.common_data.Z;
-
-                        return T_consolidated;
-                    }
-
-                public:
-                    static inline placeholder_proof<FieldType, ParamsType>
-                        process(typename public_preprocessor_type::preprocessed_data_type preprocessed_public_data,
-                                const typename private_preprocessor_type::preprocessed_data_type preprocessed_private_data,
-                                const plonk_table_description<FieldType,
-                                    typename ParamsType::arithmetization_params> &table_description,
-                                plonk_constraint_system<FieldType,
-                                    typename ParamsType::arithmetization_params> &constraint_system,
-                                const typename policy_type::variable_assignment_type &assignments,
-                                const typename ParamsType::commitment_params_type
-                                    &fri_params) {    // TODO: fri_type are the same for each lpc_type here
-
-#ifdef ZK_PLACEHOLDER_PROFILING_ENABLED
-                        auto begin = std::chrono::high_resolution_clock::now();
-                        auto last = begin;
-                        auto elapsed = std::chrono::duration_cast<std::chrono::nanoseconds>(std::chrono::high_resolution_clock::now() - last);
-                        std::cout << "Placeholder prover:" << std::endl;
-#endif
-
-                        placeholder_proof<FieldType, ParamsType> proof;
-
-                        plonk_polynomial_dfs_table<FieldType, typename ParamsType::arithmetization_params>
-                            polynomial_table =
-                            plonk_polynomial_dfs_table<FieldType, typename ParamsType::arithmetization_params>(
-                                preprocessed_private_data.private_polynomial_table,
-                                preprocessed_public_data.public_polynomial_table);
-#ifdef ZK_PLACEHOLDER_PROFILING_ENABLED
-                        elapsed = std::chrono::duration_cast<std::chrono::nanoseconds>(std::chrono::high_resolution_clock::now() - last);
-                        std::cout << "polynomial_table_generated_time: " << std::fixed << std::setprecision(3) << elapsed.count() * 1e-6 << "ms" << std::endl;
-                        last = std::chrono::high_resolution_clock::now();
-#endif
-                        // 1. Add circuit definition to transcript
-                        // transcript(short_description); //TODO: circuit_short_description marshalling
-                        std::vector<std::uint8_t> transcript_init {};
-                        transcript::fiat_shamir_heuristic_sequential<transcript_hash_type> transcript(transcript_init);
-
-                        // 2. Commit witness columns
-                        std::array<math::polynomial_dfs<typename FieldType::value_type>, witness_columns> witness_polynomials =
-                            preprocessed_private_data.private_polynomial_table.witnesses();
-
-#ifdef ZK_PLACEHOLDER_PROFILING_ENABLED
-                        last = std::chrono::high_resolution_clock::now();
-#endif
-                        typename witness_commitment_scheme_type::precommitment_type witness_precommitment =
-                                witness_commitment_scheme_type::precommit(witness_polynomials, fri_params.D[0]);
-#ifdef ZK_PLACEHOLDER_PROFILING_ENABLED
-                        elapsed = std::chrono::duration_cast<std::chrono::nanoseconds>(std::chrono::high_resolution_clock::now() - last);
-                        std::cout << "witness_precommit_time: " << std::fixed << std::setprecision(3) << elapsed.count() * 1e-6 << "ms" << std::endl;
-                        last = std::chrono::high_resolution_clock::now();
-#endif
-                        proof.witness_commitment = witness_commitment_scheme_type::commit(witness_precommitment);
-                        transcript(proof.witness_commitment);
-
-#ifdef ZK_PLACEHOLDER_PROFILING_ENABLED
-                        last = std::chrono::high_resolution_clock::now();
-#endif
-                        // 4. permutation_argument
-                        auto permutation_argument =
-                                placeholder_permutation_argument<FieldType, ParamsType>::
-                                    prove_eval(constraint_system,
-                                               preprocessed_public_data,
-                                               table_description,
-                                               polynomial_table,
-                                               fri_params,
-                                               transcript);
-#ifdef ZK_PLACEHOLDER_PROFILING_ENABLED
-                        elapsed = std::chrono::duration_cast<std::chrono::nanoseconds>(std::chrono::high_resolution_clock::now() - last);
-                        std::cout << "permutation_argument_prove_eval_time: " << std::fixed << std::setprecision(3) << elapsed.count() * 1e-6 << "ms"  << std::endl;
-                        last = std::chrono::high_resolution_clock::now();
-#endif
-                        proof.v_perm_commitment = permutation_argument.permutation_poly_precommitment.root();
-
-                        std::array<math::polynomial<typename FieldType::value_type>, f_parts> F;
-
-                        F[0] = permutation_argument.F[0];
-                        F[1] = permutation_argument.F[1];
-                        F[2] = permutation_argument.F[2];
-
-                        // 5. lookup_argument
-                        bool is_lookup_enabled = constraint_system.lookup_gates().size() > 0;
-                        typename placeholder_lookup_argument<FieldType,
-                                                          permutation_commitment_scheme_type,
-                                                          ParamsType>::prover_lookup_result lookup_argument;
-                        if (is_lookup_enabled) {
-                            lookup_argument =
-                                placeholder_lookup_argument<FieldType,
-                                                          permutation_commitment_scheme_type,
-                                                          ParamsType>::prove_eval(constraint_system,
-                                                                                  preprocessed_public_data,
-                                                                                  assignments,
-                                                                                  fri_params,
-                                                                                  transcript);
-                        } else {
-
-                            for (std::size_t i = 0; i < lookup_argument.F.size(); i++) {
-                                lookup_argument.F[i] = {0};
-                            }
-                        }
-
-                        F[3] = lookup_argument.F[0];
-                        F[4] = lookup_argument.F[1];
-                        F[5] = lookup_argument.F[2];
-                        F[6] = lookup_argument.F[3];
-                        F[7] = lookup_argument.F[4];
-                        if (is_lookup_enabled) {
-                            proof.input_perm_commitment = lookup_argument.input_precommitment.root();
-                            proof.value_perm_commitment = lookup_argument.value_precommitment.root();
-                            proof.v_l_perm_commitment = lookup_argument.V_L_precommitment.root();
-                        }
-                        // 6. circuit-satisfability
-#ifdef ZK_PLACEHOLDER_PROFILING_ENABLED
-                        last = std::chrono::high_resolution_clock::now();
-#endif
-                        F[8] = placeholder_gates_argument<FieldType, ParamsType>::prove_eval(
-                                constraint_system, polynomial_table, preprocessed_public_data.common_data.basic_domain, transcript)[0];
-#ifdef ZK_PLACEHOLDER_PROFILING_ENABLED
-                        elapsed = std::chrono::duration_cast<std::chrono::nanoseconds>(std::chrono::high_resolution_clock::now() - last);
-                        std::cout << "gate_argument_time: " << std::fixed << std::setprecision(3) << elapsed.count() * 1e-6 << "ms" << std::endl;
-                        last = std::chrono::high_resolution_clock::now();
-#endif
-
-
-                        /////TEST
-<<<<<<< HEAD
-                        for (std::size_t i = 0; i < f_parts; i++) {
-                            for (std::size_t j = 0; j < table_description.rows_amount; j++) {
-                                if (F[i].evaluate(preprocessed_public_data.common_data.basic_domain->get_domain_element(j)) != FieldType::value_type::zero()) {
-                                    std::cout<<"F["<<i<<"] != 0 at j = "<<j<<std::endl;
-                                }
-                            }
-                        }
-
-                        const std::vector<plonk_gate<FieldType, plonk_constraint<FieldType>>> gates = constraint_system.gates();
-
-                        for (std::size_t i = 0; i < gates.size(); i++) {
-                            for (std::size_t j = 0; j < gates[i].constraints.size(); j++) {
-                                math::polynomial_dfs<typename FieldType::value_type> constraint_result =
-                                    gates[i].constraints[j].evaluate(polynomial_table, preprocessed_public_data.common_data.basic_domain)*polynomial_table.selector(gates[i].selector_index);
-                                //for (std::size_t k = 0; k < table_description.rows_amount; k++) {
-                                    if (constraint_result.evaluate(preprocessed_public_data.common_data.basic_domain->get_domain_element(253)) != FieldType::value_type::zero()) {
-                                        std::cout<<"constraint "<<j<<" from gate "<<i<<"on row "<<std::endl; 
-                                    }
-                                //}
-                            }
-                        }
-#ifdef ZK_PLACEHOLDER_PROFILING_ENABLED
-                        last = std::chrono::high_resolution_clock::now();
-#endif
-=======
-                        // for (std::size_t i = 0; i < f_parts; i++) {
-                        //     for (std::size_t j = 0; j < table_description.rows_amount; j++) {
-                        //         if (F[i].evaluate(preprocessed_public_data.common_data.basic_domain->get_domain_element(j)) != FieldType::value_type::zero()) {
-                        //             std::cout<<"F["<<i<<"] != 0 at j = "<<j<<std::endl;
-                        //         }
-                        //     }
-                        // }
-
-                        // const std::vector<plonk_gate<FieldType, plonk_constraint<FieldType>>> gates = constraint_system.gates();
-                        // std::cout<<"Gates size: "<<gates.size()<<std::endl;
-
-                        // for (std::size_t i = 0; i < gates.size(); i++) {
-                        //     std::cout<<"gate "<<i<<" use selector "<<gates[i].selector_index<<std::endl;
-                        //     for (std::size_t j = 0; j < gates[i].constraints.size(); j++) {
-                        //         math::polynomial<typename FieldType::value_type> constraint_result =
-                        //             gates[i].constraints[j].evaluate(polynomial_table, preprocessed_public_data.common_data.basic_domain) * 
-                        //                 polynomial_table.selector(gates[i].selector_index);
-                        //         for (std::size_t k = 0; k < table_description.rows_amount; k++) {
-                        //             if (constraint_result.evaluate(preprocessed_public_data.common_data.basic_domain->get_domain_element(k)) != FieldType::value_type::zero()) {
-                        //                 std::cout<<"constraint "<<j<<" from gate "<<i<<" on row "<<k<<std::endl;
-                        //                 std::cout<<"selector: "<<gates[i].selector_index<<" ("<<polynomial_table.selector(gates[i].selector_index).evaluate(
-                        //                     preprocessed_public_data.common_data.basic_domain->get_domain_element(k)
-                        //                 ).data<<")"<<std::endl;
-                        //             }
-                        //         }
-                        //     }
-                        // }
->>>>>>> 60c63ba8
-                        /////
-                        // 7. Aggregate quotient polynomial
-                        math::polynomial<typename FieldType::value_type> T =
-                            quotient_polynomial(preprocessed_public_data, F, transcript);
-
-#ifdef ZK_PLACEHOLDER_PROFILING_ENABLED
-                        elapsed = std::chrono::duration_cast<std::chrono::nanoseconds>(std::chrono::high_resolution_clock::now() - last);
-                        std::cout << "quotient_polynomial_time: " << std::fixed << std::setprecision(3) << elapsed.count() * 1e-6 << "ms"  << std::endl;
-                        last = std::chrono::high_resolution_clock::now();
-#endif
-
-                        std::vector<math::polynomial<typename FieldType::value_type>> T_splitted =
-                            detail::split_polynomial<FieldType>(T, fri_params.max_degree);
-
-#ifdef ZK_PLACEHOLDER_PROFILING_ENABLED
-                        elapsed = std::chrono::duration_cast<std::chrono::nanoseconds>(std::chrono::high_resolution_clock::now() - last);
-                        std::cout << "split_polynomial_time: " << std::fixed << std::setprecision(3) << elapsed.count() * 1e-6 << "ms"  << std::endl;
-                        last = std::chrono::high_resolution_clock::now();
-#endif
-                        typename runtime_size_commitment_scheme_type::precommitment_type T_precommitment =
-                            runtime_size_commitment_scheme_type::precommit(T_splitted, fri_params.D[0]);
-
-#ifdef ZK_PLACEHOLDER_PROFILING_ENABLED
-                        elapsed = std::chrono::duration_cast<std::chrono::nanoseconds>(std::chrono::high_resolution_clock::now() - last);
-                        std::cout << "T_splitted_precommit_time: " << std::fixed << std::setprecision(3) << elapsed.count() * 1e-6 << "ms"  << std::endl;
-                        last = std::chrono::high_resolution_clock::now();
-#endif
-                        proof.T_commitment = runtime_size_commitment_scheme_type::commit(T_precommitment);
-                        transcript(proof.T_commitment);
-
-                        // 8. Run evaluation proofs
-                        typename FieldType::value_type challenge = transcript.template challenge<FieldType>();
-                        proof.eval_proof.challenge = challenge;
-                        proof.eval_proof.lagrange_0 = preprocessed_public_data.common_data.lagrange_0.evaluate(challenge);
-
-                        typename FieldType::value_type omega =
-                            preprocessed_public_data.common_data.basic_domain->get_domain_element(1);
-
-                        std::array<std::vector<typename FieldType::value_type>, witness_columns> witness_evaluation_points;
-
-                        // witness polynomials (table columns)
-                        for (std::size_t witness_index = 0; witness_index < witness_columns; witness_index++) {
-
-                            std::vector<int> witness_rotation =
-                                preprocessed_public_data.common_data.columns_rotations[witness_index];
-                                
-                            for (std::size_t rotation_index = 0; rotation_index < witness_rotation.size(); rotation_index++) {
-                                witness_evaluation_points[witness_index].push_back(challenge * omega.pow(witness_rotation[rotation_index]));
-                            }
-                        }
-#ifdef ZK_PLACEHOLDER_PROFILING_ENABLED
-                        elapsed = std::chrono::duration_cast<std::chrono::nanoseconds>(std::chrono::high_resolution_clock::now() - last);
-                        std::cout << "witness_evaluation_points_generated_time: " << std::fixed << std::setprecision(3) << elapsed.count() * 1e-6 << "ms"  << std::endl;
-                        last = std::chrono::high_resolution_clock::now();
-#endif
-                        proof.eval_proof.witness = witness_commitment_scheme_type::proof_eval(witness_evaluation_points,
-                                                                       witness_precommitment,
-                                                                       witness_polynomials,
-                                                                       fri_params,
-                                                                       transcript);
-#ifdef ZK_PLACEHOLDER_PROFILING_ENABLED
-                    elapsed = std::chrono::duration_cast<std::chrono::nanoseconds>(std::chrono::high_resolution_clock::now() - last);
-                        std::cout << "witness proof_eval, time: " << std::fixed << std::setprecision(3) << elapsed.count() * 1e-6 << "ms"  << std::endl;
-                        last = std::chrono::high_resolution_clock::now();
-#endif
-                        // permutation polynomial evaluation
-                        std::vector<typename FieldType::value_type> evaluation_points_v_p = {challenge,
-                                                                                               challenge * omega};
-                        proof.eval_proof.permutation =
-                            permutation_commitment_scheme_type::proof_eval(
-                                evaluation_points_v_p,
-                                permutation_argument.permutation_poly_precommitment,
-                                permutation_argument.permutation_polynomial,
-                                fri_params,
-                                transcript);
-#ifdef ZK_PLACEHOLDER_PROFILING_ENABLED
-                        elapsed = std::chrono::duration_cast<std::chrono::nanoseconds>(std::chrono::high_resolution_clock::now() - last);
-                        std::cout << "permutation_proof_eval_time: " << std::fixed << std::setprecision(3) << elapsed.count() * 1e-6 << "ms"  << std::endl;
-                        last = std::chrono::high_resolution_clock::now();
-#endif
-
-                        // lookup polynomials evaluation
-                        if (is_lookup_enabled) {
-                            std::vector<typename FieldType::value_type> evaluation_points_v_l = {challenge,
-                                                                                                challenge * omega};
-                            typename permutation_commitment_scheme_type::proof_type v_l_evaluation =
-                                permutation_commitment_scheme_type::proof_eval(
-                                    evaluation_points_v_l,
-                                    lookup_argument.V_L_precommitment,
-                                    lookup_argument.V_L_polynomial,
-                                    fri_params,
-                                    transcript);
-                            proof.eval_proof.lookups.push_back(v_l_evaluation);
-
-#ifdef ZK_PLACEHOLDER_PROFILING_ENABLED
-                        elapsed = std::chrono::duration_cast<std::chrono::nanoseconds>(std::chrono::high_resolution_clock::now() - last);
-                        std::cout << "v_l_evaluation proof_eval, time: " << std::fixed << std::setprecision(3) << elapsed.count() * 1e-6 << "ms"  << std::endl;
-                        last = std::chrono::high_resolution_clock::now();
-#endif
-                            std::vector<typename FieldType::value_type> evaluation_points_input = {challenge,
-                                                                                                challenge * omega.inversed()};
-                            typename permutation_commitment_scheme_type::proof_type input_evaluation =
-                                permutation_commitment_scheme_type::proof_eval(
-                                    evaluation_points_input,
-                                    lookup_argument.input_precommitment,
-                                    lookup_argument.input_polynomial,
-                                    fri_params,
-                                    transcript);
-                            proof.eval_proof.lookups.push_back(input_evaluation);
-
-#ifdef ZK_PLACEHOLDER_PROFILING_ENABLED
-                        elapsed = std::chrono::duration_cast<std::chrono::nanoseconds>(std::chrono::high_resolution_clock::now() - last);
-                        std::cout << "input_evaluation proof_eval, time: " << std::fixed << std::setprecision(3) << elapsed.count() * 1e-6 << "ms"  << std::endl;
-                        last = std::chrono::high_resolution_clock::now();
-#endif
-                            std::vector<typename FieldType::value_type> evaluation_points_value = {challenge};
-                            typename permutation_commitment_scheme_type::proof_type value_evaluation =
-                                permutation_commitment_scheme_type::proof_eval(
-                                    evaluation_points_value,
-                                    lookup_argument.value_precommitment,
-                                    lookup_argument.value_polynomial,
-                                    fri_params,
-                                    transcript);
-                            proof.eval_proof.lookups.push_back(value_evaluation);
-
-#ifdef ZK_PLACEHOLDER_PROFILING_ENABLED
-                        elapsed = std::chrono::duration_cast<std::chrono::nanoseconds>(std::chrono::high_resolution_clock::now() - last);
-                        std::cout << "value_evaluation proof_eval, time: " << std::fixed << std::setprecision(3) << elapsed.count() * 1e-6 << "ms"  << std::endl;
-                        last = std::chrono::high_resolution_clock::now();
-#endif
-                        }
-
-                        // quotient
-                        std::vector<typename FieldType::value_type> evaluation_points_quotient = {challenge};
-                        proof.eval_proof.quotient =
-                            runtime_size_commitment_scheme_type::proof_eval(
-                                {challenge}, T_precommitment, T_splitted, fri_params, transcript);
-
-#ifdef ZK_PLACEHOLDER_PROFILING_ENABLED
-                        elapsed = std::chrono::duration_cast<std::chrono::nanoseconds>(std::chrono::high_resolution_clock::now() - last);
-                        std::cout << "quotient_proof_eval_time: " << std::fixed << std::setprecision(3) << elapsed.count() * 1e-6 << "ms"  << std::endl;
-                        last = std::chrono::high_resolution_clock::now();
-#endif
-                        // public
-                        std::vector<typename FieldType::value_type> &evaluation_points_public =
-                            evaluation_points_quotient;
-
-                        proof.eval_proof.id_permutation =
-                            runtime_size_commitment_scheme_type::proof_eval(
-                                evaluation_points_public, preprocessed_public_data.precommitments.id_permutation, 
-                                    preprocessed_public_data.identity_polynomials, fri_params, transcript);
-
-#ifdef ZK_PLACEHOLDER_PROFILING_ENABLED
-                        elapsed = std::chrono::duration_cast<std::chrono::nanoseconds>(std::chrono::high_resolution_clock::now() - last);
-                        std::cout << "id_permutation proof_eval, time: " << std::fixed << std::setprecision(3) << elapsed.count() * 1e-6 << "ms"  << std::endl;
-                        last = std::chrono::high_resolution_clock::now();
-#endif
-
-                        proof.eval_proof.sigma_permutation =
-                            runtime_size_commitment_scheme_type::proof_eval(
-                                evaluation_points_public, preprocessed_public_data.precommitments.sigma_permutation, 
-                                    preprocessed_public_data.permutation_polynomials, fri_params, transcript);
-
-#ifdef ZK_PLACEHOLDER_PROFILING_ENABLED
-                        elapsed = std::chrono::duration_cast<std::chrono::nanoseconds>(std::chrono::high_resolution_clock::now() - last);
-                        std::cout << "sigma_permutation proof_eval, time: " << std::fixed << std::setprecision(3) << elapsed.count() * 1e-6 << "ms"  << std::endl;
-                        last = std::chrono::high_resolution_clock::now();
-#endif
-
-                        proof.eval_proof.public_input =
-                            public_input_commitment_scheme_type::proof_eval(
-                                evaluation_points_public, preprocessed_public_data.precommitments.public_input, 
-                                    preprocessed_public_data.public_polynomial_table.public_inputs(), fri_params, transcript);
-
-#ifdef ZK_PLACEHOLDER_PROFILING_ENABLED
-                        elapsed = std::chrono::duration_cast<std::chrono::nanoseconds>(std::chrono::high_resolution_clock::now() - last);
-                        std::cout << "public_input_proof_eval_time: " << std::fixed << std::setprecision(3) << elapsed.count() * 1e-6 << "ms"  << std::endl;
-                        last = std::chrono::high_resolution_clock::now();
-#endif
-
-                        proof.eval_proof.constant =
-                            constant_commitment_scheme_type::proof_eval(
-                                evaluation_points_public, preprocessed_public_data.precommitments.constant, 
-                                    preprocessed_public_data.public_polynomial_table.constants(), fri_params, transcript);
-
-#ifdef ZK_PLACEHOLDER_PROFILING_ENABLED
-                        elapsed = std::chrono::duration_cast<std::chrono::nanoseconds>(std::chrono::high_resolution_clock::now() - last);
-                        std::cout << "constant proof_eval, time: " << std::fixed << std::setprecision(3) << elapsed.count() * 1e-6 << "ms"  << std::endl;
-                        last = std::chrono::high_resolution_clock::now();
-#endif
-
-                        proof.eval_proof.selector =
-                            selector_commitment_scheme_type::proof_eval(
-                                evaluation_points_public, preprocessed_public_data.precommitments.selector, 
-                                    preprocessed_public_data.public_polynomial_table.selectors(), fri_params, transcript);
-
-#ifdef ZK_PLACEHOLDER_PROFILING_ENABLED
-                        elapsed = std::chrono::duration_cast<std::chrono::nanoseconds>(std::chrono::high_resolution_clock::now() - last);
-                        std::cout << "selector proof_eval, time: " << std::fixed << std::setprecision(3) << elapsed.count() * 1e-6 << "ms"  << std::endl;
-                        last = std::chrono::high_resolution_clock::now();
-#endif
-
-                        proof.eval_proof.special_selectors =
-                            special_commitment_scheme_type::proof_eval(
-                                evaluation_points_public, preprocessed_public_data.precommitments.special_selectors, 
-                                {{preprocessed_public_data.q_last, preprocessed_public_data.q_blind}},
-                                fri_params, transcript);
-
-#ifdef ZK_PLACEHOLDER_PROFILING_ENABLED
-                        elapsed = std::chrono::duration_cast<std::chrono::nanoseconds>(std::chrono::high_resolution_clock::now() - last);
-                        std::cout << "special_selectors_proof_eval_time: " << std::fixed << std::setprecision(3) << elapsed.count() * 1e-6 << "ms"  << std::endl;
-                        last = std::chrono::high_resolution_clock::now();
-                        elapsed = std::chrono::duration_cast<std::chrono::nanoseconds>(std::chrono::high_resolution_clock::now() - begin);
-                        std::cout << "Placeholder prover, total time: " << std::fixed << std::setprecision(3) << elapsed.count() * 1e-6 << "ms"  << std::endl;
-#endif
-
-                        return proof;
-                    }
-                };
-            }    // namespace snark
-        }        // namespace zk
-    }            // namespace crypto3
-}    // namespace nil
-
-#endif    // CRYPTO3_ZK_PLONK_PLACEHOLDER_PROVER_HPP
+//---------------------------------------------------------------------------//
+// Copyright (c) 2021 Mikhail Komarov <nemo@nil.foundation>
+// Copyright (c) 2021 Nikita Kaskov <nbering@nil.foundation>
+// Copyright (c) 2022 Ilia Shirobokov <i.shirobokov@nil.foundation>
+// Copyright (c) 2022 Alisa Cherniaeva <a.cherniaeva@nil.foundation>
+//
+// MIT License
+//
+// Permission is hereby granted, free of charge, to any person obtaining a copy
+// of this software and associated documentation files (the "Software"), to deal
+// in the Software without restriction, including without limitation the rights
+// to use, copy, modify, merge, publish, distribute, sublicense, and/or sell
+// copies of the Software, and to permit persons to whom the Software is
+// furnished to do so, subject to the following conditions:
+//
+// The above copyright notice and this permission notice shall be included in all
+// copies or substantial portions of the Software.
+//
+// THE SOFTWARE IS PROVIDED "AS IS", WITHOUT WARRANTY OF ANY KIND, EXPRESS OR
+// IMPLIED, INCLUDING BUT NOT LIMITED TO THE WARRANTIES OF MERCHANTABILITY,
+// FITNESS FOR A PARTICULAR PURPOSE AND NONINFRINGEMENT. IN NO EVENT SHALL THE
+// AUTHORS OR COPYRIGHT HOLDERS BE LIABLE FOR ANY CLAIM, DAMAGES OR OTHER
+// LIABILITY, WHETHER IN AN ACTION OF CONTRACT, TORT OR OTHERWISE, ARISING FROM,
+// OUT OF OR IN CONNECTION WITH THE SOFTWARE OR THE USE OR OTHER DEALINGS IN THE
+// SOFTWARE.
+//---------------------------------------------------------------------------//
+
+#ifndef CRYPTO3_ZK_PLONK_PLACEHOLDER_PROVER_HPP
+#define CRYPTO3_ZK_PLONK_PLACEHOLDER_PROVER_HPP
+
+#include <chrono>
+
+#include <nil/crypto3/math/polynomial/polynomial.hpp>
+
+#include <nil/crypto3/container/merkle/tree.hpp>
+
+#include <nil/crypto3/zk/commitments/polynomial/lpc.hpp>
+#include <nil/crypto3/zk/commitments/polynomial/batched_lpc.hpp>
+#include <nil/crypto3/zk/transcript/fiat_shamir.hpp>
+#include <nil/crypto3/zk/snark/arithmetization/plonk/constraint.hpp>
+#include <nil/crypto3/zk/snark/systems/plonk/placeholder/detail/placeholder_policy.hpp>
+#include <nil/crypto3/zk/snark/systems/plonk/placeholder/permutation_argument.hpp>
+#include <nil/crypto3/zk/snark/systems/plonk/placeholder/lookup_argument.hpp>
+#include <nil/crypto3/zk/snark/systems/plonk/placeholder/gates_argument.hpp>
+#include <nil/crypto3/zk/snark/systems/plonk/placeholder/params.hpp>
+#include <nil/crypto3/zk/snark/systems/plonk/placeholder/preprocessor.hpp>
+
+namespace nil {
+    namespace crypto3 {
+        namespace zk {
+            namespace snark {
+                namespace detail {
+                    template<typename FieldType>
+                    static inline std::vector<math::polynomial<typename FieldType::value_type>>
+                        split_polynomial(math::polynomial<typename FieldType::value_type> f, std::size_t max_degree) {
+                        std::size_t parts = ((f.size() - 1) / (max_degree + 1)) + 1;
+                        std::vector<math::polynomial<typename FieldType::value_type>> f_splitted;
+
+                        std::size_t chunk_size = max_degree + 1;    // polynomial contains max_degree + 1 coeffs
+                        for (size_t i = 0; i < f.size(); i += chunk_size) {
+                            auto last = std::min(f.size(), i + chunk_size);
+                            f_splitted.emplace_back(f.begin() + i, f.begin() + last);
+                        }
+                        return f_splitted;
+                    }
+                }    // namespace detail
+
+                template<typename FieldType, typename ParamsType>
+                class placeholder_prover {
+
+                    constexpr static const std::size_t witness_columns = ParamsType::witness_columns;
+                    constexpr static const std::size_t public_columns = ParamsType::public_columns;
+                    using merkle_hash_type = typename ParamsType::merkle_hash_type;
+                    using transcript_hash_type = typename ParamsType::transcript_hash_type;
+
+                    using policy_type = detail::placeholder_policy<FieldType, ParamsType>;
+
+                    typedef typename containers::merkle_tree<merkle_hash_type, 2> merkle_tree_type;
+
+                    constexpr static const std::size_t lambda = ParamsType::commitment_params_type::lambda;
+                    constexpr static const std::size_t r = ParamsType::commitment_params_type::r;
+                    constexpr static const std::size_t m = ParamsType::commitment_params_type::m;
+
+                    using runtime_size_commitment_scheme_type =
+                        typename ParamsType::runtime_size_commitment_scheme_type;
+                    using witness_commitment_scheme_type =
+                        typename ParamsType::witness_commitment_scheme_type;
+                    using public_input_commitment_scheme_type =
+                        typename ParamsType::public_input_commitment_scheme_type;
+                    using constant_commitment_scheme_type =
+                        typename ParamsType::constant_commitment_scheme_type;
+                    using selector_commitment_scheme_type =
+                        typename ParamsType::selector_commitment_scheme_type;
+                    using special_commitment_scheme_type =
+                        typename ParamsType::special_commitment_scheme_type;
+                    using permutation_commitment_scheme_type =
+                        typename ParamsType::permutation_commitment_scheme_type;
+                    using quotient_commitment_scheme_type =
+                        typename ParamsType::quotient_commitment_scheme_type;
+
+                    using public_preprocessor_type = placeholder_public_preprocessor<FieldType, ParamsType>;
+                    using private_preprocessor_type = placeholder_private_preprocessor<FieldType, ParamsType>;
+
+                    constexpr static const std::size_t gate_parts = 1;
+                    constexpr static const std::size_t permutation_parts = 3;
+                    constexpr static const std::size_t f_parts = 9;
+
+                    static inline math::polynomial<typename FieldType::value_type> quotient_polynomial(
+                        const typename public_preprocessor_type::preprocessed_data_type preprocessed_public_data,
+                        std::array<math::polynomial<typename FieldType::value_type>, f_parts>
+                            F,
+                        transcript::fiat_shamir_heuristic_sequential<transcript_hash_type> &transcript) {
+                        // 7.1. Get $\alpha_0, \dots, \alpha_8 \in \mathbb{F}$ from $hash(\text{transcript})$
+                        std::array<typename FieldType::value_type, f_parts> alphas =
+                            transcript.template challenges<FieldType, f_parts>();
+
+                        // 7.2. Compute F_consolidated
+                        math::polynomial<typename FieldType::value_type> F_consolidated = {0};
+                        for (std::size_t i = 0; i < f_parts; i++) {
+                            F_consolidated = F_consolidated + alphas[i] * F[i];
+                        }
+
+                        math::polynomial<typename FieldType::value_type> T_consolidated =
+                            F_consolidated / preprocessed_public_data.common_data.Z;
+
+                        return T_consolidated;
+                    }
+
+                public:
+                    static inline placeholder_proof<FieldType, ParamsType>
+                        process(typename public_preprocessor_type::preprocessed_data_type preprocessed_public_data,
+                                const typename private_preprocessor_type::preprocessed_data_type preprocessed_private_data,
+                                const plonk_table_description<FieldType,
+                                    typename ParamsType::arithmetization_params> &table_description,
+                                plonk_constraint_system<FieldType,
+                                    typename ParamsType::arithmetization_params> &constraint_system,
+                                const typename policy_type::variable_assignment_type &assignments,
+                                const typename ParamsType::commitment_params_type
+                                    &fri_params) {    // TODO: fri_type are the same for each lpc_type here
+
+#ifdef ZK_PLACEHOLDER_PROFILING_ENABLED
+                        auto begin = std::chrono::high_resolution_clock::now();
+                        auto last = begin;
+                        auto elapsed = std::chrono::duration_cast<std::chrono::nanoseconds>(std::chrono::high_resolution_clock::now() - last);
+                        std::cout << "Placeholder prover:" << std::endl;
+#endif
+
+                        placeholder_proof<FieldType, ParamsType> proof;
+
+                        plonk_polynomial_dfs_table<FieldType, typename ParamsType::arithmetization_params>
+                            polynomial_table =
+                            plonk_polynomial_dfs_table<FieldType, typename ParamsType::arithmetization_params>(
+                                preprocessed_private_data.private_polynomial_table,
+                                preprocessed_public_data.public_polynomial_table);
+#ifdef ZK_PLACEHOLDER_PROFILING_ENABLED
+                        elapsed = std::chrono::duration_cast<std::chrono::nanoseconds>(std::chrono::high_resolution_clock::now() - last);
+                        std::cout << "polynomial_table_generated_time: " << std::fixed << std::setprecision(3) << elapsed.count() * 1e-6 << "ms" << std::endl;
+                        last = std::chrono::high_resolution_clock::now();
+#endif
+                        // 1. Add circuit definition to transcript
+                        // transcript(short_description); //TODO: circuit_short_description marshalling
+                        std::vector<std::uint8_t> transcript_init {};
+                        transcript::fiat_shamir_heuristic_sequential<transcript_hash_type> transcript(transcript_init);
+
+                        // 2. Commit witness columns
+                        std::array<math::polynomial_dfs<typename FieldType::value_type>, witness_columns> witness_polynomials =
+                            preprocessed_private_data.private_polynomial_table.witnesses();
+
+#ifdef ZK_PLACEHOLDER_PROFILING_ENABLED
+                        last = std::chrono::high_resolution_clock::now();
+#endif
+                        typename witness_commitment_scheme_type::precommitment_type witness_precommitment =
+                                witness_commitment_scheme_type::precommit(witness_polynomials, fri_params.D[0]);
+#ifdef ZK_PLACEHOLDER_PROFILING_ENABLED
+                        elapsed = std::chrono::duration_cast<std::chrono::nanoseconds>(std::chrono::high_resolution_clock::now() - last);
+                        std::cout << "witness_precommit_time: " << std::fixed << std::setprecision(3) << elapsed.count() * 1e-6 << "ms" << std::endl;
+                        last = std::chrono::high_resolution_clock::now();
+#endif
+                        proof.witness_commitment = witness_commitment_scheme_type::commit(witness_precommitment);
+                        transcript(proof.witness_commitment);
+
+#ifdef ZK_PLACEHOLDER_PROFILING_ENABLED
+                        last = std::chrono::high_resolution_clock::now();
+#endif
+                        // 4. permutation_argument
+                        auto permutation_argument =
+                                placeholder_permutation_argument<FieldType, ParamsType>::
+                                    prove_eval(constraint_system,
+                                               preprocessed_public_data,
+                                               table_description,
+                                               polynomial_table,
+                                               fri_params,
+                                               transcript);
+#ifdef ZK_PLACEHOLDER_PROFILING_ENABLED
+                        elapsed = std::chrono::duration_cast<std::chrono::nanoseconds>(std::chrono::high_resolution_clock::now() - last);
+                        std::cout << "permutation_argument_prove_eval_time: " << std::fixed << std::setprecision(3) << elapsed.count() * 1e-6 << "ms"  << std::endl;
+                        last = std::chrono::high_resolution_clock::now();
+#endif
+                        proof.v_perm_commitment = permutation_argument.permutation_poly_precommitment.root();
+
+                        std::array<math::polynomial<typename FieldType::value_type>, f_parts> F;
+
+                        F[0] = permutation_argument.F[0];
+                        F[1] = permutation_argument.F[1];
+                        F[2] = permutation_argument.F[2];
+
+                        // 5. lookup_argument
+                        bool is_lookup_enabled = constraint_system.lookup_gates().size() > 0;
+                        typename placeholder_lookup_argument<FieldType,
+                                                          permutation_commitment_scheme_type,
+                                                          ParamsType>::prover_lookup_result lookup_argument;
+                        if (is_lookup_enabled) {
+                            lookup_argument =
+                                placeholder_lookup_argument<FieldType,
+                                                          permutation_commitment_scheme_type,
+                                                          ParamsType>::prove_eval(constraint_system,
+                                                                                  preprocessed_public_data,
+                                                                                  assignments,
+                                                                                  fri_params,
+                                                                                  transcript);
+                        } else {
+
+                            for (std::size_t i = 0; i < lookup_argument.F.size(); i++) {
+                                lookup_argument.F[i] = {0};
+                            }
+                        }
+
+                        F[3] = lookup_argument.F[0];
+                        F[4] = lookup_argument.F[1];
+                        F[5] = lookup_argument.F[2];
+                        F[6] = lookup_argument.F[3];
+                        F[7] = lookup_argument.F[4];
+                        if (is_lookup_enabled) {
+                            proof.input_perm_commitment = lookup_argument.input_precommitment.root();
+                            proof.value_perm_commitment = lookup_argument.value_precommitment.root();
+                            proof.v_l_perm_commitment = lookup_argument.V_L_precommitment.root();
+                        }
+                        // 6. circuit-satisfability
+#ifdef ZK_PLACEHOLDER_PROFILING_ENABLED
+                        last = std::chrono::high_resolution_clock::now();
+#endif
+                        F[8] = placeholder_gates_argument<FieldType, ParamsType>::prove_eval(
+                                constraint_system, polynomial_table, preprocessed_public_data.common_data.basic_domain, transcript)[0];
+#ifdef ZK_PLACEHOLDER_PROFILING_ENABLED
+                        elapsed = std::chrono::duration_cast<std::chrono::nanoseconds>(std::chrono::high_resolution_clock::now() - last);
+                        std::cout << "gate_argument_time: " << std::fixed << std::setprecision(3) << elapsed.count() * 1e-6 << "ms" << std::endl;
+                        last = std::chrono::high_resolution_clock::now();
+#endif
+
+
+                        /////TEST
+                        for (std::size_t i = 0; i < f_parts; i++) {
+                            for (std::size_t j = 0; j < table_description.rows_amount; j++) {
+                                if (F[i].evaluate(preprocessed_public_data.common_data.basic_domain->get_domain_element(j)) != FieldType::value_type::zero()) {
+                                    std::cout<<"F["<<i<<"] != 0 at j = "<<j<<std::endl;
+                                }
+                            }
+                        }
+
+                        const std::vector<plonk_gate<FieldType, plonk_constraint<FieldType>>> gates = constraint_system.gates();
+
+                        for (std::size_t i = 0; i < gates.size(); i++) {
+                            for (std::size_t j = 0; j < gates[i].constraints.size(); j++) {
+                                math::polynomial_dfs<typename FieldType::value_type> constraint_result =
+                                    gates[i].constraints[j].evaluate(polynomial_table, preprocessed_public_data.common_data.basic_domain)*polynomial_table.selector(gates[i].selector_index);
+                                //for (std::size_t k = 0; k < table_description.rows_amount; k++) {
+                                    if (constraint_result.evaluate(preprocessed_public_data.common_data.basic_domain->get_domain_element(253)) != FieldType::value_type::zero()) {
+                                        std::cout<<"constraint "<<j<<" from gate "<<i<<"on row "<<std::endl; 
+                                    }
+                                //}
+                            }
+                        }
+#ifdef ZK_PLACEHOLDER_PROFILING_ENABLED
+                        last = std::chrono::high_resolution_clock::now();
+#endif
+                        /////
+                        // 7. Aggregate quotient polynomial
+                        math::polynomial<typename FieldType::value_type> T =
+                            quotient_polynomial(preprocessed_public_data, F, transcript);
+
+#ifdef ZK_PLACEHOLDER_PROFILING_ENABLED
+                        elapsed = std::chrono::duration_cast<std::chrono::nanoseconds>(std::chrono::high_resolution_clock::now() - last);
+                        std::cout << "quotient_polynomial_time: " << std::fixed << std::setprecision(3) << elapsed.count() * 1e-6 << "ms"  << std::endl;
+                        last = std::chrono::high_resolution_clock::now();
+#endif
+
+                        std::vector<math::polynomial<typename FieldType::value_type>> T_splitted =
+                            detail::split_polynomial<FieldType>(T, fri_params.max_degree);
+
+#ifdef ZK_PLACEHOLDER_PROFILING_ENABLED
+                        elapsed = std::chrono::duration_cast<std::chrono::nanoseconds>(std::chrono::high_resolution_clock::now() - last);
+                        std::cout << "split_polynomial_time: " << std::fixed << std::setprecision(3) << elapsed.count() * 1e-6 << "ms"  << std::endl;
+                        last = std::chrono::high_resolution_clock::now();
+#endif
+                        typename runtime_size_commitment_scheme_type::precommitment_type T_precommitment =
+                            runtime_size_commitment_scheme_type::precommit(T_splitted, fri_params.D[0]);
+
+#ifdef ZK_PLACEHOLDER_PROFILING_ENABLED
+                        elapsed = std::chrono::duration_cast<std::chrono::nanoseconds>(std::chrono::high_resolution_clock::now() - last);
+                        std::cout << "T_splitted_precommit_time: " << std::fixed << std::setprecision(3) << elapsed.count() * 1e-6 << "ms"  << std::endl;
+                        last = std::chrono::high_resolution_clock::now();
+#endif
+                        proof.T_commitment = runtime_size_commitment_scheme_type::commit(T_precommitment);
+                        transcript(proof.T_commitment);
+
+                        // 8. Run evaluation proofs
+                        typename FieldType::value_type challenge = transcript.template challenge<FieldType>();
+                        proof.eval_proof.challenge = challenge;
+                        proof.eval_proof.lagrange_0 = preprocessed_public_data.common_data.lagrange_0.evaluate(challenge);
+
+                        typename FieldType::value_type omega =
+                            preprocessed_public_data.common_data.basic_domain->get_domain_element(1);
+
+                        std::array<std::vector<typename FieldType::value_type>, witness_columns> witness_evaluation_points;
+
+                        // witness polynomials (table columns)
+                        for (std::size_t witness_index = 0; witness_index < witness_columns; witness_index++) {
+
+                            std::vector<int> witness_rotation =
+                                preprocessed_public_data.common_data.columns_rotations[witness_index];
+                                
+                            for (std::size_t rotation_index = 0; rotation_index < witness_rotation.size(); rotation_index++) {
+                                witness_evaluation_points[witness_index].push_back(challenge * omega.pow(witness_rotation[rotation_index]));
+                            }
+                        }
+#ifdef ZK_PLACEHOLDER_PROFILING_ENABLED
+                        elapsed = std::chrono::duration_cast<std::chrono::nanoseconds>(std::chrono::high_resolution_clock::now() - last);
+                        std::cout << "witness_evaluation_points_generated_time: " << std::fixed << std::setprecision(3) << elapsed.count() * 1e-6 << "ms"  << std::endl;
+                        last = std::chrono::high_resolution_clock::now();
+#endif
+                        proof.eval_proof.witness = witness_commitment_scheme_type::proof_eval(witness_evaluation_points,
+                                                                       witness_precommitment,
+                                                                       witness_polynomials,
+                                                                       fri_params,
+                                                                       transcript);
+#ifdef ZK_PLACEHOLDER_PROFILING_ENABLED
+                    elapsed = std::chrono::duration_cast<std::chrono::nanoseconds>(std::chrono::high_resolution_clock::now() - last);
+                        std::cout << "witness proof_eval, time: " << std::fixed << std::setprecision(3) << elapsed.count() * 1e-6 << "ms"  << std::endl;
+                        last = std::chrono::high_resolution_clock::now();
+#endif
+                        // permutation polynomial evaluation
+                        std::vector<typename FieldType::value_type> evaluation_points_v_p = {challenge,
+                                                                                               challenge * omega};
+                        proof.eval_proof.permutation =
+                            permutation_commitment_scheme_type::proof_eval(
+                                evaluation_points_v_p,
+                                permutation_argument.permutation_poly_precommitment,
+                                permutation_argument.permutation_polynomial,
+                                fri_params,
+                                transcript);
+#ifdef ZK_PLACEHOLDER_PROFILING_ENABLED
+                        elapsed = std::chrono::duration_cast<std::chrono::nanoseconds>(std::chrono::high_resolution_clock::now() - last);
+                        std::cout << "permutation_proof_eval_time: " << std::fixed << std::setprecision(3) << elapsed.count() * 1e-6 << "ms"  << std::endl;
+                        last = std::chrono::high_resolution_clock::now();
+#endif
+
+                        // lookup polynomials evaluation
+                        if (is_lookup_enabled) {
+                            std::vector<typename FieldType::value_type> evaluation_points_v_l = {challenge,
+                                                                                                challenge * omega};
+                            typename permutation_commitment_scheme_type::proof_type v_l_evaluation =
+                                permutation_commitment_scheme_type::proof_eval(
+                                    evaluation_points_v_l,
+                                    lookup_argument.V_L_precommitment,
+                                    lookup_argument.V_L_polynomial,
+                                    fri_params,
+                                    transcript);
+                            proof.eval_proof.lookups.push_back(v_l_evaluation);
+
+#ifdef ZK_PLACEHOLDER_PROFILING_ENABLED
+                        elapsed = std::chrono::duration_cast<std::chrono::nanoseconds>(std::chrono::high_resolution_clock::now() - last);
+                        std::cout << "v_l_evaluation proof_eval, time: " << std::fixed << std::setprecision(3) << elapsed.count() * 1e-6 << "ms"  << std::endl;
+                        last = std::chrono::high_resolution_clock::now();
+#endif
+                            std::vector<typename FieldType::value_type> evaluation_points_input = {challenge,
+                                                                                                challenge * omega.inversed()};
+                            typename permutation_commitment_scheme_type::proof_type input_evaluation =
+                                permutation_commitment_scheme_type::proof_eval(
+                                    evaluation_points_input,
+                                    lookup_argument.input_precommitment,
+                                    lookup_argument.input_polynomial,
+                                    fri_params,
+                                    transcript);
+                            proof.eval_proof.lookups.push_back(input_evaluation);
+
+#ifdef ZK_PLACEHOLDER_PROFILING_ENABLED
+                        elapsed = std::chrono::duration_cast<std::chrono::nanoseconds>(std::chrono::high_resolution_clock::now() - last);
+                        std::cout << "input_evaluation proof_eval, time: " << std::fixed << std::setprecision(3) << elapsed.count() * 1e-6 << "ms"  << std::endl;
+                        last = std::chrono::high_resolution_clock::now();
+#endif
+                            std::vector<typename FieldType::value_type> evaluation_points_value = {challenge};
+                            typename permutation_commitment_scheme_type::proof_type value_evaluation =
+                                permutation_commitment_scheme_type::proof_eval(
+                                    evaluation_points_value,
+                                    lookup_argument.value_precommitment,
+                                    lookup_argument.value_polynomial,
+                                    fri_params,
+                                    transcript);
+                            proof.eval_proof.lookups.push_back(value_evaluation);
+
+#ifdef ZK_PLACEHOLDER_PROFILING_ENABLED
+                        elapsed = std::chrono::duration_cast<std::chrono::nanoseconds>(std::chrono::high_resolution_clock::now() - last);
+                        std::cout << "value_evaluation proof_eval, time: " << std::fixed << std::setprecision(3) << elapsed.count() * 1e-6 << "ms"  << std::endl;
+                        last = std::chrono::high_resolution_clock::now();
+#endif
+                        }
+
+                        // quotient
+                        std::vector<typename FieldType::value_type> evaluation_points_quotient = {challenge};
+                        proof.eval_proof.quotient =
+                            runtime_size_commitment_scheme_type::proof_eval(
+                                {challenge}, T_precommitment, T_splitted, fri_params, transcript);
+
+#ifdef ZK_PLACEHOLDER_PROFILING_ENABLED
+                        elapsed = std::chrono::duration_cast<std::chrono::nanoseconds>(std::chrono::high_resolution_clock::now() - last);
+                        std::cout << "quotient_proof_eval_time: " << std::fixed << std::setprecision(3) << elapsed.count() * 1e-6 << "ms"  << std::endl;
+                        last = std::chrono::high_resolution_clock::now();
+#endif
+                        // public
+                        std::vector<typename FieldType::value_type> &evaluation_points_public =
+                            evaluation_points_quotient;
+
+                        proof.eval_proof.id_permutation =
+                            runtime_size_commitment_scheme_type::proof_eval(
+                                evaluation_points_public, preprocessed_public_data.precommitments.id_permutation, 
+                                    preprocessed_public_data.identity_polynomials, fri_params, transcript);
+
+#ifdef ZK_PLACEHOLDER_PROFILING_ENABLED
+                        elapsed = std::chrono::duration_cast<std::chrono::nanoseconds>(std::chrono::high_resolution_clock::now() - last);
+                        std::cout << "id_permutation proof_eval, time: " << std::fixed << std::setprecision(3) << elapsed.count() * 1e-6 << "ms"  << std::endl;
+                        last = std::chrono::high_resolution_clock::now();
+#endif
+
+                        proof.eval_proof.sigma_permutation =
+                            runtime_size_commitment_scheme_type::proof_eval(
+                                evaluation_points_public, preprocessed_public_data.precommitments.sigma_permutation, 
+                                    preprocessed_public_data.permutation_polynomials, fri_params, transcript);
+
+#ifdef ZK_PLACEHOLDER_PROFILING_ENABLED
+                        elapsed = std::chrono::duration_cast<std::chrono::nanoseconds>(std::chrono::high_resolution_clock::now() - last);
+                        std::cout << "sigma_permutation proof_eval, time: " << std::fixed << std::setprecision(3) << elapsed.count() * 1e-6 << "ms"  << std::endl;
+                        last = std::chrono::high_resolution_clock::now();
+#endif
+
+                        proof.eval_proof.public_input =
+                            public_input_commitment_scheme_type::proof_eval(
+                                evaluation_points_public, preprocessed_public_data.precommitments.public_input, 
+                                    preprocessed_public_data.public_polynomial_table.public_inputs(), fri_params, transcript);
+
+#ifdef ZK_PLACEHOLDER_PROFILING_ENABLED
+                        elapsed = std::chrono::duration_cast<std::chrono::nanoseconds>(std::chrono::high_resolution_clock::now() - last);
+                        std::cout << "public_input_proof_eval_time: " << std::fixed << std::setprecision(3) << elapsed.count() * 1e-6 << "ms"  << std::endl;
+                        last = std::chrono::high_resolution_clock::now();
+#endif
+
+                        proof.eval_proof.constant =
+                            constant_commitment_scheme_type::proof_eval(
+                                evaluation_points_public, preprocessed_public_data.precommitments.constant, 
+                                    preprocessed_public_data.public_polynomial_table.constants(), fri_params, transcript);
+
+#ifdef ZK_PLACEHOLDER_PROFILING_ENABLED
+                        elapsed = std::chrono::duration_cast<std::chrono::nanoseconds>(std::chrono::high_resolution_clock::now() - last);
+                        std::cout << "constant proof_eval, time: " << std::fixed << std::setprecision(3) << elapsed.count() * 1e-6 << "ms"  << std::endl;
+                        last = std::chrono::high_resolution_clock::now();
+#endif
+
+                        proof.eval_proof.selector =
+                            selector_commitment_scheme_type::proof_eval(
+                                evaluation_points_public, preprocessed_public_data.precommitments.selector, 
+                                    preprocessed_public_data.public_polynomial_table.selectors(), fri_params, transcript);
+
+#ifdef ZK_PLACEHOLDER_PROFILING_ENABLED
+                        elapsed = std::chrono::duration_cast<std::chrono::nanoseconds>(std::chrono::high_resolution_clock::now() - last);
+                        std::cout << "selector proof_eval, time: " << std::fixed << std::setprecision(3) << elapsed.count() * 1e-6 << "ms"  << std::endl;
+                        last = std::chrono::high_resolution_clock::now();
+#endif
+
+                        proof.eval_proof.special_selectors =
+                            special_commitment_scheme_type::proof_eval(
+                                evaluation_points_public, preprocessed_public_data.precommitments.special_selectors, 
+                                {{preprocessed_public_data.q_last, preprocessed_public_data.q_blind}},
+                                fri_params, transcript);
+
+#ifdef ZK_PLACEHOLDER_PROFILING_ENABLED
+                        elapsed = std::chrono::duration_cast<std::chrono::nanoseconds>(std::chrono::high_resolution_clock::now() - last);
+                        std::cout << "special_selectors_proof_eval_time: " << std::fixed << std::setprecision(3) << elapsed.count() * 1e-6 << "ms"  << std::endl;
+                        last = std::chrono::high_resolution_clock::now();
+                        elapsed = std::chrono::duration_cast<std::chrono::nanoseconds>(std::chrono::high_resolution_clock::now() - begin);
+                        std::cout << "Placeholder prover, total time: " << std::fixed << std::setprecision(3) << elapsed.count() * 1e-6 << "ms"  << std::endl;
+#endif
+
+                        return proof;
+                    }
+                };
+            }    // namespace snark
+        }        // namespace zk
+    }            // namespace crypto3
+}    // namespace nil
+
+#endif    // CRYPTO3_ZK_PLONK_PLACEHOLDER_PROVER_HPP