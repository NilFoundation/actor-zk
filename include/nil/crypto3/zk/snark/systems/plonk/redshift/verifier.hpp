//---------------------------------------------------------------------------//
// Copyright (c) 2021 Mikhail Komarov <nemo@nil.foundation>
// Copyright (c) 2021 Nikita Kaskov <nbering@nil.foundation>
// Copyright (c) 2022 Ilia Shirobokov <i.shirobokov@nil.foundation>
//
// MIT License
//
// Permission is hereby granted, free of charge, to any person obtaining a copy
// of this software and associated documentation files (the "Software"), to deal
// in the Software without restriction, including without limitation the rights
// to use, copy, modify, merge, publish, distribute, sublicense, and/or sell
// copies of the Software, and to permit persons to whom the Software is
// furnished to do so, subject to the following conditions:
//
// The above copyright notice and this permission notice shall be included in all
// copies or substantial portions of the Software.
//
// THE SOFTWARE IS PROVIDED "AS IS", WITHOUT WARRANTY OF ANY KIND, EXPRESS OR
// IMPLIED, INCLUDING BUT NOT LIMITED TO THE WARRANTIES OF MERCHANTABILITY,
// FITNESS FOR A PARTICULAR PURPOSE AND NONINFRINGEMENT. IN NO EVENT SHALL THE
// AUTHORS OR COPYRIGHT HOLDERS BE LIABLE FOR ANY CLAIM, DAMAGES OR OTHER
// LIABILITY, WHETHER IN AN ACTION OF CONTRACT, TORT OR OTHERWISE, ARISING FROM,
// OUT OF OR IN CONNECTION WITH THE SOFTWARE OR THE USE OR OTHER DEALINGS IN THE
// SOFTWARE.
//---------------------------------------------------------------------------//

#ifndef CRYPTO3_ZK_PLONK_REDSHIFT_VERIFIER_HPP
#define CRYPTO3_ZK_PLONK_REDSHIFT_VERIFIER_HPP

#include <nil/crypto3/math/polynomial/polynomial.hpp>

#include <nil/crypto3/zk/commitments/polynomial/fri.hpp>
#include <nil/crypto3/zk/snark/relations/plonk/plonk.hpp>
#include <nil/crypto3/zk/snark/systems/plonk/redshift/detail/redshift_policy.hpp>
#include <nil/crypto3/zk/snark/systems/plonk/redshift/permutation_argument.hpp>
#include <nil/crypto3/zk/snark/systems/plonk/redshift/params.hpp>

namespace nil {
    namespace crypto3 {
        namespace zk {
            namespace snark {

                template<typename FieldType, typename ParamsType>
                class redshift_verifier {

                    constexpr static const std::size_t witness_columns = ParamsType::witness_columns;
                    constexpr static const std::size_t public_columns = ParamsType::public_columns;
                    using merkle_hash_type = typename ParamsType::commitment_params_type::merkle_hash_type;
                    using transcript_hash_type = typename ParamsType::commitment_params_type::transcript_hash_type;

                    using policy_type = detail::redshift_policy<FieldType, ParamsType>;

                    constexpr static const std::size_t lambda = ParamsType::commitment_params_type::lambda;
                    constexpr static const std::size_t r = ParamsType::commitment_params_type::r;
                    constexpr static const std::size_t m = ParamsType::commitment_params_type::m;

                    constexpr static const std::size_t opening_points_witness = 1;
                    constexpr static const std::size_t opening_points_v_p = 2;
                    constexpr static const std::size_t opening_points_t = 1;
                    constexpr static const std::size_t opening_points_public = 1;

                    typedef commitments::list_polynomial_commitment<
                        FieldType, typename ParamsType::commitment_params_type, opening_points_witness>
                        commitment_scheme_witness_type;
                    typedef commitments::list_polynomial_commitment<
                        FieldType, typename ParamsType::commitment_params_type, opening_points_v_p>
                        commitment_scheme_permutation_type;
                    typedef commitments::list_polynomial_commitment<
                        FieldType, typename ParamsType::commitment_params_type, opening_points_t>
                        commitment_scheme_quotient_type;

                    typedef commitments::list_polynomial_commitment<
                        FieldType, typename ParamsType::commitment_params_type, opening_points_public>
                        commitment_scheme_public_input_type;

                    constexpr static const std::size_t gate_parts = 1;
                    constexpr static const std::size_t permutation_parts = 3;
                    constexpr static const std::size_t f_parts = 4;

                public:
                    static inline bool
                        process(const typename policy_type::preprocessed_public_data_type preprocessed_public_data,
                                typename policy_type::template proof_type<commitment_scheme_witness_type,
                                                                          commitment_scheme_permutation_type,
                                                                          commitment_scheme_quotient_type> &proof,
                                typename policy_type::constraint_system_type &constraint_system,
                                const typename commitment_scheme_witness_type::params_type &fri_params) {

                        // 1. Add circuit definition to transcript
                        // transcript(short_description);
                        std::vector<std::uint8_t> transcript_init {};
                        transcript::fiat_shamir_heuristic_sequential<transcript_hash_type> transcript(transcript_init);

                        // 3. append witness commitments to transcript
                        for (std::size_t i = 0; i < witness_columns; i++) {
                            transcript(proof.witness_commitments[i]);
                        }

                        // 4. prepare evaluaitons of the polynomials that are copy-constrained
                        std::vector<std::size_t> rotation_gates = {0};
                        std::vector<typename FieldType::value_type> f(
                            preprocessed_public_data.identity_polynomials.size());

<<<<<<< HEAD
                        for (std::size_t i = 0; i < proof.eval_proof.witness.size(); i++) {
                            f[i] = proof.eval_proof.witness[i]
                                       .z[0];    // TODO: organize permutation evaluations inside the proof
                        }

                        for (std::size_t i = 0; i < preprocessed_public_data.public_polynomial_table.size(); i++) {
                            f[i] = preprocessed_public_data.public_polynomial_table[i].evaluate(
                                proof.eval_proof.challenge);    // TODO: add public evaluations to the proof
=======
                        std::size_t witness_columns_amount = proof.eval_proof.witness.size();

                        for (std::size_t i = 0; i < witness_columns_amount; i++) {
                            f[i] = proof.eval_proof.witness[i].z[0]; // TODO: organize permutation evaluations inside the proof
                        }

                        for (std::size_t i = witness_columns_amount; i < preprocessed_public_data.identity_polynomials.size(); i++) {
                            f[i] = preprocessed_public_data.public_polynomial_table[i - witness_columns_amount].evaluate(proof.eval_proof.challenge); // TODO: add public evaluations to the proof
>>>>>>> eaca1246
                        }

                        // 5. permutation argument
                        std::array<typename FieldType::value_type, permutation_parts> permutation_argument =
                            redshift_permutation_argument<FieldType, commitment_scheme_public_input_type,
                                                          commitment_scheme_permutation_type,
                                                          ParamsType>::verify_eval(preprocessed_public_data,
                                                                                   proof.eval_proof.challenge, f,
                                                                                   proof.eval_proof.permutation[0].z[0],
                                                                                   proof.eval_proof.permutation[0].z[1],
                                                                                   proof.v_perm_commitment, transcript);

                        // 7. gate argument
                        typename policy_type::evaluation_map columns_at_y;
                        for (std::size_t i = 0; i < proof.eval_proof.witness.size(); i++) {
                            auto key = std::make_tuple(i, plonk_variable<FieldType>::rotation_type::current,
                                                       plonk_variable<FieldType>::column_type::witness);
                            columns_at_y[key] = proof.eval_proof.witness[i].z[0];
                        }

                        std::array<typename FieldType::value_type, 1> gate_argument =
                            redshift_gates_argument<FieldType, ParamsType>::verify_eval(
                                constraint_system.gates(),
                                preprocessed_public_data.public_polynomial_table,
                                columns_at_y,
                                proof.eval_proof.challenge,
                                transcript);

                        // 8. alphas computations
                        std::array<typename FieldType::value_type, f_parts> alphas =
                            transcript.template challenges<FieldType, f_parts>();

                        // 9. Evaluation proof check
                        for (std::size_t i = 0; i < proof.T_commitments.size(); i++) {
                            transcript(proof.T_commitments[i]);
                        }

                        typename FieldType::value_type challenge = transcript.template challenge<FieldType>();

                        if (challenge != proof.eval_proof.challenge) {
<<<<<<< HEAD
                            std::cout << "Challenge verification failed" << std::endl;
=======
>>>>>>> eaca1246
                            return false;
                        }

                        typename FieldType::value_type omega =
                            preprocessed_public_data.basic_domain->get_domain_element(1);

                        // witnesses
                        for (std::size_t i = 0; i < proof.eval_proof.witness.size(); i++) {
                            std::vector<std::size_t> rotation_gates = {0};    // TODO: Rotation
                            std::array<typename FieldType::value_type, 1>
                                evaluation_points_gates;    // TODO: array size with rotation
                            for (std::size_t i = 0; i < evaluation_points_gates.size(); i++) {
                                evaluation_points_gates[i] = challenge * omega.pow(rotation_gates[i]);
                            }
                            if (!commitment_scheme_witness_type::verify_eval(
                                    evaluation_points_gates, proof.eval_proof.witness[i], fri_params, transcript)) {
                                return false;
                            }
                        }

                        // permutation
                        std::array<typename FieldType::value_type, 2> evaluation_points_permutation = {
                            challenge, challenge * omega};
                        for (std::size_t i = 0; i < proof.eval_proof.permutation.size(); i++) {
                            if (!commitment_scheme_permutation_type::verify_eval(evaluation_points_permutation,
                                                                                 proof.eval_proof.permutation[i],
                                                                                 fri_params,
                                                                                 transcript)) {
                                return false;
                            }
                        }

                        // quotient
                        std::array<typename FieldType::value_type, 1> evaluation_points_quotient = {challenge};
                        for (std::size_t i = 0; i < proof.eval_proof.permutation.size(); i++) {
                            if (!commitment_scheme_quotient_type::verify_eval(
                                    evaluation_points_quotient, proof.eval_proof.quotient[i], fri_params, transcript)) {
                                return false;
                            }
                        }

                        // 10. final check
                        std::array<typename FieldType::value_type, f_parts> F;
                        F[0] = permutation_argument[0];
                        F[1] = permutation_argument[1];
                        F[2] = permutation_argument[2];
                        F[3] = gate_argument[0];

                        typename FieldType::value_type F_consolidated = FieldType::value_type::zero();
                        for (std::size_t i = 0; i < f_parts; i++) {
                            F_consolidated = F_consolidated + alphas[i] * F[i];
                        }

                        typename FieldType::value_type T_consolidated = FieldType::value_type::zero();
                        for (std::size_t i = 0; i < proof.eval_proof.quotient.size(); i++) {
                            T_consolidated = T_consolidated + proof.eval_proof.quotient[i].z[0] *
                                                                  challenge.pow((fri_params.max_degree + 1) * i);
                        }

                        typename FieldType::value_type Z_at_challenge = preprocessed_public_data.Z.evaluate(challenge);

                        if (F_consolidated != Z_at_challenge * T_consolidated) {
<<<<<<< HEAD
                            std::cout << "F = Z * T failed" << std::endl;
=======
>>>>>>> eaca1246
                            return false;
                        }

                        return true;
                    }
                };
            }    // namespace snark
        }        // namespace zk
    }            // namespace crypto3
}    // namespace nil

#endif    // CRYPTO3_ZK_PLONK_REDSHIFT_VERIFIER_HPP<|MERGE_RESOLUTION|>--- conflicted
+++ resolved
@@ -101,16 +101,6 @@
                         std::vector<typename FieldType::value_type> f(
                             preprocessed_public_data.identity_polynomials.size());
 
-<<<<<<< HEAD
-                        for (std::size_t i = 0; i < proof.eval_proof.witness.size(); i++) {
-                            f[i] = proof.eval_proof.witness[i]
-                                       .z[0];    // TODO: organize permutation evaluations inside the proof
-                        }
-
-                        for (std::size_t i = 0; i < preprocessed_public_data.public_polynomial_table.size(); i++) {
-                            f[i] = preprocessed_public_data.public_polynomial_table[i].evaluate(
-                                proof.eval_proof.challenge);    // TODO: add public evaluations to the proof
-=======
                         std::size_t witness_columns_amount = proof.eval_proof.witness.size();
 
                         for (std::size_t i = 0; i < witness_columns_amount; i++) {
@@ -119,7 +109,6 @@
 
                         for (std::size_t i = witness_columns_amount; i < preprocessed_public_data.identity_polynomials.size(); i++) {
                             f[i] = preprocessed_public_data.public_polynomial_table[i - witness_columns_amount].evaluate(proof.eval_proof.challenge); // TODO: add public evaluations to the proof
->>>>>>> eaca1246
                         }
 
                         // 5. permutation argument
@@ -160,10 +149,6 @@
                         typename FieldType::value_type challenge = transcript.template challenge<FieldType>();
 
                         if (challenge != proof.eval_proof.challenge) {
-<<<<<<< HEAD
-                            std::cout << "Challenge verification failed" << std::endl;
-=======
->>>>>>> eaca1246
                             return false;
                         }
 
@@ -226,10 +211,6 @@
                         typename FieldType::value_type Z_at_challenge = preprocessed_public_data.Z.evaluate(challenge);
 
                         if (F_consolidated != Z_at_challenge * T_consolidated) {
-<<<<<<< HEAD
-                            std::cout << "F = Z * T failed" << std::endl;
-=======
->>>>>>> eaca1246
                             return false;
                         }
 
