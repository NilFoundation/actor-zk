//---------------------------------------------------------------------------//
// Copyright (c) 2021 Mikhail Komarov <nemo@nil.foundation>
// Copyright (c) 2021 Nikita Kaskov <nbering@nil.foundation>
// Copyright (c) 2022 Ilia Shirobokov <i.shirobokov@nil.foundation>
//
// MIT License
//
// Permission is hereby granted, free of charge, to any person obtaining a copy
// of this software and associated documentation files (the "Software"), to deal
// in the Software without restriction, including without limitation the rights
// to use, copy, modify, merge, publish, distribute, sublicense, and/or sell
// copies of the Software, and to permit persons to whom the Software is
// furnished to do so, subject to the following conditions:
//
// The above copyright notice and this permission notice shall be included in all
// copies or substantial portions of the Software.
//
// THE SOFTWARE IS PROVIDED "AS IS", WITHOUT WARRANTY OF ANY KIND, EXPRESS OR
// IMPLIED, INCLUDING BUT NOT LIMITED TO THE WARRANTIES OF MERCHANTABILITY,
// FITNESS FOR A PARTICULAR PURPOSE AND NONINFRINGEMENT. IN NO EVENT SHALL THE
// AUTHORS OR COPYRIGHT HOLDERS BE LIABLE FOR ANY CLAIM, DAMAGES OR OTHER
// LIABILITY, WHETHER IN AN ACTION OF CONTRACT, TORT OR OTHERWISE, ARISING FROM,
// OUT OF OR IN CONNECTION WITH THE SOFTWARE OR THE USE OR OTHER DEALINGS IN THE
// SOFTWARE.
//---------------------------------------------------------------------------//

#ifndef CRYPTO3_ZK_PLONK_REDSHIFT_GATES_ARGUMENT_HPP
#define CRYPTO3_ZK_PLONK_REDSHIFT_GATES_ARGUMENT_HPP

#include <nil/crypto3/math/polynomial/polynomial.hpp>
#include <nil/crypto3/math/polynomial/shift.hpp>
#include <nil/crypto3/math/domains/evaluation_domain.hpp>
#include <nil/crypto3/math/algorithms/make_evaluation_domain.hpp>

#include <nil/crypto3/hash/sha2.hpp>

#include <nil/crypto3/container/merkle/tree.hpp>

#include <nil/crypto3/zk/transcript/fiat_shamir.hpp>
#include <nil/crypto3/zk/snark/relations/plonk/gate.hpp>
#include <nil/crypto3/zk/snark/relations/plonk/plonk.hpp>
#include <nil/crypto3/zk/snark/systems/plonk/redshift/params.hpp>
#include "nil/crypto3/zk/snark/systems/plonk/redshift/detail/redshift_policy.hpp"

namespace nil {
    namespace crypto3 {
        namespace zk {
            namespace snark {
                template<typename FieldType, typename ParamsType, std::size_t ArgumentSize = 1>
                struct redshift_gates_argument;

                template<typename FieldType, typename ParamsType>
                struct redshift_gates_argument<FieldType, ParamsType, 1> {

                    typedef typename ParamsType::transcript_hash_type transcript_hash_type;
                    using transcript_type = transcript::fiat_shamir_heuristic_sequential<transcript_hash_type>;

                    typedef detail::redshift_policy<FieldType, ParamsType> policy_type;

                    constexpr static const std::size_t argument_size = 1;

                    static inline std::array<math::polynomial<typename FieldType::value_type>, argument_size>
                        prove_eval(typename policy_type::constraint_system_type &constraint_system,
<<<<<<< HEAD
                                   const plonk_polynomial_table<FieldType,
                                                                ParamsType::witness_columns,
                                                                ParamsType::selector_columns,
                                                                ParamsType::public_input_columns,
                                                                ParamsType::constant_columns> &column_polynomials,
=======
                                   const plonk_polynomial_table<FieldType, ParamsType::witness_columns,
                                   ParamsType::public_input_columns, ParamsType::constant_columns,
                                   ParamsType::selector_columns> &column_polynomials,
>>>>>>> 95ce620d
                                   transcript_type &transcript = transcript_type()) {

                        typename FieldType::value_type theta = transcript.template challenge<FieldType>();

                        std::array<math::polynomial<typename FieldType::value_type>, argument_size> F;

                        typename FieldType::value_type theta_acc = FieldType::value_type::one();

                        const std::vector<plonk_gate<FieldType>> gates = constraint_system.gates();

                        for (std::size_t i = 0; i < gates.size(); i++) {
                            math::polynomial<typename FieldType::value_type> gate_result = {0};

                            for (std::size_t j = 0; j < gates[i].constraints.size(); j++) {
                                gate_result =
                                    gate_result + gates[i].constraints[j].evaluate(column_polynomials) * theta_acc;
                                theta_acc *= theta;
                            }

                            gate_result = gate_result * column_polynomials.selector(gates[i].selector_index);

                            F[0] = F[0] + gate_result;
                        }

                        return F;
                    }

                    static inline std::array<typename FieldType::value_type, argument_size>
                        verify_eval(const std::vector<plonk_gate<FieldType>> &gates,
                                    const plonk_public_polynomial_table<FieldType,
<<<<<<< HEAD
                                                                        ParamsType::selector_columns,
                                                                        ParamsType::public_input_columns,
                                                                        ParamsType::constant_columns>
                                        public_polynomials,
=======
                                        ParamsType::public_input_columns, ParamsType::constant_columns,
                                        ParamsType::selector_columns> public_polynomials,
>>>>>>> 95ce620d
                                    typename policy_type::evaluation_map &evaluations,
                                    typename FieldType::value_type challenge,
                                    transcript_type &transcript = transcript_type()) {
                        typename FieldType::value_type theta = transcript.template challenge<FieldType>();

                        std::array<typename FieldType::value_type, argument_size> F;

                        typename FieldType::value_type theta_acc = FieldType::value_type::one();

                        for (std::size_t i = 0; i < gates.size(); i++) {
                            typename FieldType::value_type gate_result = {0};

                            for (std::size_t j = 0; j < gates[i].constraints.size(); j++) {
                                gate_result = gate_result + gates[i].constraints[j].evaluate(evaluations) * theta_acc;
                                theta_acc *= theta;
                            }

                            gate_result =
                                gate_result * public_polynomials.selector(gates[i].selector_index).evaluate(challenge);

                            F[0] = F[0] + gate_result;
                        }

                        return F;
                    }
                };
            }    // namespace snark
        }        // namespace zk
    }            // namespace crypto3
}    // namespace nil

#endif    // CRYPTO3_ZK_PLONK_REDSHIFT_GATES_ARGUMENT_HPP
<|MERGE_RESOLUTION|>--- conflicted
+++ resolved
@@ -1,145 +1,130 @@
-//---------------------------------------------------------------------------//
-// Copyright (c) 2021 Mikhail Komarov <nemo@nil.foundation>
-// Copyright (c) 2021 Nikita Kaskov <nbering@nil.foundation>
-// Copyright (c) 2022 Ilia Shirobokov <i.shirobokov@nil.foundation>
-//
-// MIT License
-//
-// Permission is hereby granted, free of charge, to any person obtaining a copy
-// of this software and associated documentation files (the "Software"), to deal
-// in the Software without restriction, including without limitation the rights
-// to use, copy, modify, merge, publish, distribute, sublicense, and/or sell
-// copies of the Software, and to permit persons to whom the Software is
-// furnished to do so, subject to the following conditions:
-//
-// The above copyright notice and this permission notice shall be included in all
-// copies or substantial portions of the Software.
-//
-// THE SOFTWARE IS PROVIDED "AS IS", WITHOUT WARRANTY OF ANY KIND, EXPRESS OR
-// IMPLIED, INCLUDING BUT NOT LIMITED TO THE WARRANTIES OF MERCHANTABILITY,
-// FITNESS FOR A PARTICULAR PURPOSE AND NONINFRINGEMENT. IN NO EVENT SHALL THE
-// AUTHORS OR COPYRIGHT HOLDERS BE LIABLE FOR ANY CLAIM, DAMAGES OR OTHER
-// LIABILITY, WHETHER IN AN ACTION OF CONTRACT, TORT OR OTHERWISE, ARISING FROM,
-// OUT OF OR IN CONNECTION WITH THE SOFTWARE OR THE USE OR OTHER DEALINGS IN THE
-// SOFTWARE.
-//---------------------------------------------------------------------------//
-
-#ifndef CRYPTO3_ZK_PLONK_REDSHIFT_GATES_ARGUMENT_HPP
-#define CRYPTO3_ZK_PLONK_REDSHIFT_GATES_ARGUMENT_HPP
-
-#include <nil/crypto3/math/polynomial/polynomial.hpp>
-#include <nil/crypto3/math/polynomial/shift.hpp>
-#include <nil/crypto3/math/domains/evaluation_domain.hpp>
-#include <nil/crypto3/math/algorithms/make_evaluation_domain.hpp>
-
-#include <nil/crypto3/hash/sha2.hpp>
-
-#include <nil/crypto3/container/merkle/tree.hpp>
-
-#include <nil/crypto3/zk/transcript/fiat_shamir.hpp>
-#include <nil/crypto3/zk/snark/relations/plonk/gate.hpp>
-#include <nil/crypto3/zk/snark/relations/plonk/plonk.hpp>
-#include <nil/crypto3/zk/snark/systems/plonk/redshift/params.hpp>
-#include "nil/crypto3/zk/snark/systems/plonk/redshift/detail/redshift_policy.hpp"
-
-namespace nil {
-    namespace crypto3 {
-        namespace zk {
-            namespace snark {
-                template<typename FieldType, typename ParamsType, std::size_t ArgumentSize = 1>
-                struct redshift_gates_argument;
-
-                template<typename FieldType, typename ParamsType>
-                struct redshift_gates_argument<FieldType, ParamsType, 1> {
-
-                    typedef typename ParamsType::transcript_hash_type transcript_hash_type;
-                    using transcript_type = transcript::fiat_shamir_heuristic_sequential<transcript_hash_type>;
-
-                    typedef detail::redshift_policy<FieldType, ParamsType> policy_type;
-
-                    constexpr static const std::size_t argument_size = 1;
-
-                    static inline std::array<math::polynomial<typename FieldType::value_type>, argument_size>
-                        prove_eval(typename policy_type::constraint_system_type &constraint_system,
-<<<<<<< HEAD
-                                   const plonk_polynomial_table<FieldType,
-                                                                ParamsType::witness_columns,
-                                                                ParamsType::selector_columns,
-                                                                ParamsType::public_input_columns,
-                                                                ParamsType::constant_columns> &column_polynomials,
-=======
-                                   const plonk_polynomial_table<FieldType, ParamsType::witness_columns,
-                                   ParamsType::public_input_columns, ParamsType::constant_columns,
-                                   ParamsType::selector_columns> &column_polynomials,
->>>>>>> 95ce620d
-                                   transcript_type &transcript = transcript_type()) {
-
-                        typename FieldType::value_type theta = transcript.template challenge<FieldType>();
-
-                        std::array<math::polynomial<typename FieldType::value_type>, argument_size> F;
-
-                        typename FieldType::value_type theta_acc = FieldType::value_type::one();
-
-                        const std::vector<plonk_gate<FieldType>> gates = constraint_system.gates();
-
-                        for (std::size_t i = 0; i < gates.size(); i++) {
-                            math::polynomial<typename FieldType::value_type> gate_result = {0};
-
-                            for (std::size_t j = 0; j < gates[i].constraints.size(); j++) {
-                                gate_result =
-                                    gate_result + gates[i].constraints[j].evaluate(column_polynomials) * theta_acc;
-                                theta_acc *= theta;
-                            }
-
-                            gate_result = gate_result * column_polynomials.selector(gates[i].selector_index);
-
-                            F[0] = F[0] + gate_result;
-                        }
-
-                        return F;
-                    }
-
-                    static inline std::array<typename FieldType::value_type, argument_size>
-                        verify_eval(const std::vector<plonk_gate<FieldType>> &gates,
-                                    const plonk_public_polynomial_table<FieldType,
-<<<<<<< HEAD
-                                                                        ParamsType::selector_columns,
-                                                                        ParamsType::public_input_columns,
-                                                                        ParamsType::constant_columns>
-                                        public_polynomials,
-=======
-                                        ParamsType::public_input_columns, ParamsType::constant_columns,
-                                        ParamsType::selector_columns> public_polynomials,
->>>>>>> 95ce620d
-                                    typename policy_type::evaluation_map &evaluations,
-                                    typename FieldType::value_type challenge,
-                                    transcript_type &transcript = transcript_type()) {
-                        typename FieldType::value_type theta = transcript.template challenge<FieldType>();
-
-                        std::array<typename FieldType::value_type, argument_size> F;
-
-                        typename FieldType::value_type theta_acc = FieldType::value_type::one();
-
-                        for (std::size_t i = 0; i < gates.size(); i++) {
-                            typename FieldType::value_type gate_result = {0};
-
-                            for (std::size_t j = 0; j < gates[i].constraints.size(); j++) {
-                                gate_result = gate_result + gates[i].constraints[j].evaluate(evaluations) * theta_acc;
-                                theta_acc *= theta;
-                            }
-
-                            gate_result =
-                                gate_result * public_polynomials.selector(gates[i].selector_index).evaluate(challenge);
-
-                            F[0] = F[0] + gate_result;
-                        }
-
-                        return F;
-                    }
-                };
-            }    // namespace snark
-        }        // namespace zk
-    }            // namespace crypto3
-}    // namespace nil
-
-#endif    // CRYPTO3_ZK_PLONK_REDSHIFT_GATES_ARGUMENT_HPP
+//---------------------------------------------------------------------------//
+// Copyright (c) 2021 Mikhail Komarov <nemo@nil.foundation>
+// Copyright (c) 2021 Nikita Kaskov <nbering@nil.foundation>
+// Copyright (c) 2022 Ilia Shirobokov <i.shirobokov@nil.foundation>
+//
+// MIT License
+//
+// Permission is hereby granted, free of charge, to any person obtaining a copy
+// of this software and associated documentation files (the "Software"), to deal
+// in the Software without restriction, including without limitation the rights
+// to use, copy, modify, merge, publish, distribute, sublicense, and/or sell
+// copies of the Software, and to permit persons to whom the Software is
+// furnished to do so, subject to the following conditions:
+//
+// The above copyright notice and this permission notice shall be included in all
+// copies or substantial portions of the Software.
+//
+// THE SOFTWARE IS PROVIDED "AS IS", WITHOUT WARRANTY OF ANY KIND, EXPRESS OR
+// IMPLIED, INCLUDING BUT NOT LIMITED TO THE WARRANTIES OF MERCHANTABILITY,
+// FITNESS FOR A PARTICULAR PURPOSE AND NONINFRINGEMENT. IN NO EVENT SHALL THE
+// AUTHORS OR COPYRIGHT HOLDERS BE LIABLE FOR ANY CLAIM, DAMAGES OR OTHER
+// LIABILITY, WHETHER IN AN ACTION OF CONTRACT, TORT OR OTHERWISE, ARISING FROM,
+// OUT OF OR IN CONNECTION WITH THE SOFTWARE OR THE USE OR OTHER DEALINGS IN THE
+// SOFTWARE.
+//---------------------------------------------------------------------------//
+
+#ifndef CRYPTO3_ZK_PLONK_REDSHIFT_GATES_ARGUMENT_HPP
+#define CRYPTO3_ZK_PLONK_REDSHIFT_GATES_ARGUMENT_HPP
+
+#include <nil/crypto3/math/polynomial/polynomial.hpp>
+#include <nil/crypto3/math/polynomial/shift.hpp>
+#include <nil/crypto3/math/domains/evaluation_domain.hpp>
+#include <nil/crypto3/math/algorithms/make_evaluation_domain.hpp>
+
+#include <nil/crypto3/hash/sha2.hpp>
+
+#include <nil/crypto3/container/merkle/tree.hpp>
+
+#include <nil/crypto3/zk/transcript/fiat_shamir.hpp>
+#include <nil/crypto3/zk/snark/relations/plonk/gate.hpp>
+#include <nil/crypto3/zk/snark/relations/plonk/plonk.hpp>
+#include <nil/crypto3/zk/snark/systems/plonk/redshift/params.hpp>
+#include "nil/crypto3/zk/snark/systems/plonk/redshift/detail/redshift_policy.hpp"
+
+namespace nil {
+    namespace crypto3 {
+        namespace zk {
+            namespace snark {
+                template<typename FieldType, typename ParamsType, std::size_t ArgumentSize = 1>
+                struct redshift_gates_argument;
+
+                template<typename FieldType, typename ParamsType>
+                struct redshift_gates_argument<FieldType, ParamsType, 1> {
+
+                    typedef typename ParamsType::transcript_hash_type transcript_hash_type;
+                    using transcript_type = transcript::fiat_shamir_heuristic_sequential<transcript_hash_type>;
+
+                    typedef detail::redshift_policy<FieldType, ParamsType> policy_type;
+
+                    constexpr static const std::size_t argument_size = 1;
+
+                    static inline std::array<math::polynomial<typename FieldType::value_type>, argument_size>
+                        prove_eval(typename policy_type::constraint_system_type &constraint_system,
+                                   const plonk_polynomial_table<FieldType, ParamsType::witness_columns,
+                                   ParamsType::public_input_columns, ParamsType::constant_columns,
+                                   ParamsType::selector_columns> &column_polynomials,
+                                   transcript_type &transcript = transcript_type()) {
+
+                        typename FieldType::value_type theta = transcript.template challenge<FieldType>();
+
+                        std::array<math::polynomial<typename FieldType::value_type>, argument_size> F;
+
+                        typename FieldType::value_type theta_acc = FieldType::value_type::one();
+
+                        const std::vector<plonk_gate<FieldType>> gates = constraint_system.gates();
+
+                        for (std::size_t i = 0; i < gates.size(); i++) {
+                            math::polynomial<typename FieldType::value_type> gate_result = {0};
+
+                            for (std::size_t j = 0; j < gates[i].constraints.size(); j++) {
+                                gate_result =
+                                    gate_result + gates[i].constraints[j].evaluate(column_polynomials) * theta_acc;
+                                theta_acc *= theta;
+                            }
+
+                            gate_result = gate_result * column_polynomials.selector(gates[i].selector_index);
+
+                            F[0] = F[0] + gate_result;
+                        }
+
+                        return F;
+                    }
+
+                    static inline std::array<typename FieldType::value_type, argument_size>
+                        verify_eval(const std::vector<plonk_gate<FieldType>> &gates,
+                                    const plonk_public_polynomial_table<FieldType,
+                                        ParamsType::public_input_columns, ParamsType::constant_columns,
+                                        ParamsType::selector_columns> public_polynomials,
+                                    typename policy_type::evaluation_map &evaluations,
+                                    typename FieldType::value_type challenge,
+                                    transcript_type &transcript = transcript_type()) {
+                        typename FieldType::value_type theta = transcript.template challenge<FieldType>();
+
+                        std::array<typename FieldType::value_type, argument_size> F;
+
+                        typename FieldType::value_type theta_acc = FieldType::value_type::one();
+
+                        for (std::size_t i = 0; i < gates.size(); i++) {
+                            typename FieldType::value_type gate_result = {0};
+
+                            for (std::size_t j = 0; j < gates[i].constraints.size(); j++) {
+                                gate_result = gate_result + gates[i].constraints[j].evaluate(evaluations) * theta_acc;
+                                theta_acc *= theta;
+                            }
+
+                            gate_result =
+                                gate_result * public_polynomials.selector(gates[i].selector_index).evaluate(challenge);
+
+                            F[0] = F[0] + gate_result;
+                        }
+
+                        return F;
+                    }
+                };
+            }    // namespace snark
+        }        // namespace zk
+    }            // namespace crypto3
+}    // namespace nil
+
+#endif    // CRYPTO3_ZK_PLONK_REDSHIFT_GATES_ARGUMENT_HPP