--- conflicted
+++ resolved
@@ -1,514 +1,475 @@
-//---------------------------------------------------------------------------//
-// Copyright (c) 2021 Mikhail Komarov <nemo@nil.foundation>
-// Copyright (c) 2021 Nikita Kaskov <nbering@nil.foundation>
-// Copyright (c) 2022 Ilia Shirobokov <i.shirobokov@nil.foundation>
-//
-// MIT License
-//
-// Permission is hereby granted, free of charge, to any person obtaining a copy
-// of this software and associated documentation files (the "Software"), to deal
-// in the Software without restriction, including without limitation the rights
-// to use, copy, modify, merge, publish, distribute, sublicense, and/or sell
-// copies of the Software, and to permit persons to whom the Software is
-// furnished to do so, subject to the following conditions:
-//
-// The above copyright notice and this permission notice shall be included in all
-// copies or substantial portions of the Software.
-//
-// THE SOFTWARE IS PROVIDED "AS IS", WITHOUT WARRANTY OF ANY KIND, EXPRESS OR
-// IMPLIED, INCLUDING BUT NOT LIMITED TO THE WARRANTIES OF MERCHANTABILITY,
-// FITNESS FOR A PARTICULAR PURPOSE AND NONINFRINGEMENT. IN NO EVENT SHALL THE
-// AUTHORS OR COPYRIGHT HOLDERS BE LIABLE FOR ANY CLAIM, DAMAGES OR OTHER
-// LIABILITY, WHETHER IN AN ACTION OF CONTRACT, TORT OR OTHERWISE, ARISING FROM,
-// OUT OF OR IN CONNECTION WITH THE SOFTWARE OR THE USE OR OTHER DEALINGS IN THE
-// SOFTWARE.
-//---------------------------------------------------------------------------//
-
-#ifndef CRYPTO3_ZK_PLONK_REDSHIFT_PREPROCESSOR_HPP
-#define CRYPTO3_ZK_PLONK_REDSHIFT_PREPROCESSOR_HPP
-
-#include <nil/crypto3/math/algorithms/unity_root.hpp>
-#include <nil/crypto3/math/detail/field_utils.hpp>
-#include <nil/crypto3/math/polynomial/polynomial.hpp>
-#include <nil/crypto3/math/domains/evaluation_domain.hpp>
-
-#include <nil/crypto3/zk/math/permutation.hpp>
-<<<<<<< HEAD
-#include <nil/crypto3/zk/snark/systems/plonk/redshift/detail/redshift_policy.hpp>
-#include <nil/crypto3/zk/snark/relations/plonk/copy_constraint.hpp>
-#include <nil/crypto3/zk/snark/relations/plonk/table_description.hpp>
-=======
-#include "nil/crypto3/zk/snark/systems/plonk/redshift/detail/redshift_policy.hpp"
-#include <nil/crypto3/zk/snark/arithmetization/plonk/copy_constraint.hpp>
-#include <nil/crypto3/zk/snark/arithmetization/plonk/table_description.hpp>
->>>>>>> b983d13f
-
-using namespace nil::crypto3;
-
-namespace nil {
-    namespace crypto3 {
-        namespace zk {
-            namespace snark {
-                namespace detail {
-
-                    template<typename FieldType>
-                    math::polynomial<typename FieldType::value_type>
-                        column_polynomial(const plonk_column<FieldType> &column_assignment,
-                                          const std::shared_ptr<math::evaluation_domain<FieldType>> &domain) {
-
-                        std::vector<typename FieldType::value_type> interpolation_points(column_assignment.size());
-
-                        std::copy(column_assignment.begin(), column_assignment.end(), interpolation_points.begin());
-
-                        domain->inverse_fft(interpolation_points);
-
-                        return interpolation_points;
-                    }
-
-                    template<typename FieldType>
-                    std::vector<math::polynomial<typename FieldType::value_type>>
-                        column_range_polynomials(const std::vector<plonk_column<FieldType>> &column_range_assignment,
-                                                 const std::shared_ptr<math::evaluation_domain<FieldType>> &domain) {
-
-                        std::size_t columns_amount = column_range_assignment.size();
-                        std::vector<math::polynomial<typename FieldType::value_type>> columns(columns_amount);
-
-                        for (std::size_t selector_index = 0; selector_index < columns_amount; selector_index++) {
-                            columns[selector_index] =
-                                column_polynomial<FieldType>(column_range_assignment[selector_index], domain);
-                        }
-
-                        return columns;
-                    }
-
-                    template<typename FieldType, std::size_t columns_amount>
-                    std::array<math::polynomial<typename FieldType::value_type>, columns_amount>
-                        column_range_polynomials(
-                            const std::array<plonk_column<FieldType>, columns_amount> &column_range_assignment,
-                            const std::shared_ptr<math::evaluation_domain<FieldType>> &domain) {
-
-                        std::array<math::polynomial<typename FieldType::value_type>, columns_amount> columns;
-
-                        for (std::size_t selector_index = 0; selector_index < columns_amount; selector_index++) {
-                            columns[selector_index] =
-                                column_polynomial<FieldType>(column_range_assignment[selector_index], domain);
-                        }
-
-                        return columns;
-                    }
-
-                }    // namespace detail
-
-                template<typename FieldType, typename ParamsType>
-                class redshift_public_preprocessor {
-                    typedef detail::redshift_policy<FieldType, ParamsType> policy_type;
-
-                    typedef typename ParamsType::commitment_scheme_public_type
-                        commitment_scheme_public_type;
-
-                    typedef typename policy_type::preprocessed_public_data_type::public_precommitments 
-                        public_precommitments_type;
-
-                    typedef typename policy_type::preprocessed_public_data_type::public_commitments 
-                        public_commitments_type;
-
-                    static math::polynomial<typename FieldType::value_type>
-                        lagrange_polynomial(std::shared_ptr<math::evaluation_domain<FieldType>> domain,
-                                            std::size_t number) {
-                        std::vector<std::pair<typename FieldType::value_type, typename FieldType::value_type>>
-                            evaluation_points;
-                        for (std::size_t i = 0; i < domain->m; i++) {
-                            evaluation_points.push_back(std::make_pair(domain->get_domain_element(i),
-                                                                       (i != number) ? FieldType::value_type::zero() :
-                                                                                       FieldType::value_type::one()));
-                        }
-                        math::polynomial<typename FieldType::value_type> f =
-                            math::lagrange_interpolation(evaluation_points);
-
-                        return f;
-                    }
-
-                    struct cycle_representation {
-                        typedef std::pair<std::size_t, std::size_t> key_type;
-
-                        std::map<key_type, key_type> _mapping;
-                        std::map<key_type, key_type> _aux;
-                        std::map<key_type, std::size_t> _sizes;
-
-<<<<<<< HEAD
-                        cycle_representation(typename policy_type::constraint_system_type &constraint_system,
-                                             const plonk_table_description<FieldType> &table_description) {
-
-                            for (std::size_t i = 0;
-                                 i < table_description.table_width() - table_description.selector_columns; i++) {
-                                for (std::size_t j = 0; j < constraint_system.rows_amount(); j++) {
-=======
-                        cycle_representation (typename policy_type::constraint_system_type &constraint_system, 
-                            const plonk_table_description<FieldType,
-                                typename ParamsType::arithmetization_params> &table_description) {
-
-                            for (std::size_t i = 0; i < table_description.table_width() - table_description.selector_columns; i++) {
-                                for (std::size_t j = 0; j < table_description.rows_amount; j++) {
->>>>>>> b983d13f
-                                    key_type key(i, j);
-                                    this->_mapping[key] = key;
-                                    this->_aux[key] = key;
-                                    this->_sizes[key] = 1;
-                                }
-                            }
-
-                            std::vector<plonk_copy_constraint<FieldType>> copy_constraints =
-                                constraint_system.copy_constraints();
-                            for (std::size_t i = 0; i < copy_constraints.size(); i++) {
-                                std::size_t x_idx = table_description.global_index(copy_constraints[i].first);
-                                key_type x = key_type(x_idx, copy_constraints[i].first.rotation);
-
-                                std::size_t y_idx = table_description.global_index(copy_constraints[i].second);
-                                key_type y = key_type(y_idx, copy_constraints[i].second.rotation);
-                                this->apply_copy_constraint(x, y);
-                            }
-                        }
-
-                        void apply_copy_constraint(key_type x, key_type y) {
-
-                            if (!_mapping.count(x)) {
-                                _mapping[x] = x;
-                                _aux[x] = x;
-                                _sizes[x] = 1;
-                            }
-
-                            if (!_mapping.count(y)) {
-                                _mapping[y] = y;
-                                _aux[y] = y;
-                                _sizes[y] = 1;
-                            }
-
-                            if (_aux[x] != _aux[y]) {
-                                key_type &left = x;
-                                key_type &right = y;
-                                if (_sizes[_aux[left]] < _sizes[_aux[right]]) {
-                                    left = y;
-                                    right = x;
-                                }
-
-                                _sizes[_aux[left]] = _sizes[_aux[left]] + _sizes[_aux[right]];
-
-                                key_type z = _aux[right];
-                                key_type exit_condition = _aux[right];
-
-                                do {
-                                    _aux[z] = _aux[left];
-                                    z = _mapping[z];
-                                } while (z != exit_condition);
-
-                                key_type tmp = _mapping[left];
-                                _mapping[left] = _mapping[right];
-                                _mapping[right] = tmp;
-                            }
-                        }
-
-                        key_type &operator[](key_type key) {
-                            return _mapping[key];
-                        }
-                    };
-
-                public:
-                    static inline std::vector<math::polynomial<typename FieldType::value_type>>
-                        identity_polynomials(std::size_t permutation_size, std::size_t table_size,
-                                             const typename FieldType::value_type &omega,
-                                             const typename FieldType::value_type &delta,
-                                             const std::shared_ptr<math::evaluation_domain<FieldType>> &domain) {
-
-                        std::vector<math::polynomial<typename FieldType::value_type>> S_id(permutation_size);
-
-                        for (std::size_t i = 0; i < permutation_size; i++) {
-                            std::vector<typename FieldType::value_type> tmp(table_size);
-                            for (std::size_t j = 0; j < table_size; j++) {
-                                tmp[j] = delta.pow(i) * omega.pow(j);
-                            }
-
-                            domain->inverse_fft(tmp);
-                            S_id[i] = math::polynomial<typename FieldType::value_type>(tmp);
-                        }
-
-                        return S_id;
-                    }
-
-                    static inline std::vector<math::polynomial<typename FieldType::value_type>>
-                        permutation_polynomials(std::size_t permutation_size, std::size_t table_size,
-                                                const typename FieldType::value_type &omega,
-                                                const typename FieldType::value_type &delta,
-                                                cycle_representation &permutation,
-                                                const std::shared_ptr<math::evaluation_domain<FieldType>> &domain) {
-
-                        std::vector<math::polynomial<typename FieldType::value_type>> S_perm(permutation_size);
-
-                        for (std::size_t i = 0; i < permutation_size; i++) {
-                            std::vector<typename FieldType::value_type> tmp(table_size);
-                            for (std::size_t j = 0; j < table_size; j++) {
-                                auto key = std::make_pair(i, j);
-                                tmp[j] = delta.pow(permutation[key].first) * omega.pow(permutation[key].second);
-                            }
-
-                            domain->inverse_fft(tmp);
-                            S_perm[i] = math::polynomial<typename FieldType::value_type>(tmp);
-                        }
-
-                        return S_perm;
-                    }
-
-                    static inline math::polynomial<typename FieldType::value_type>
-                        selector_blind(std::size_t table_size, std::size_t usable_rows,
-                                       const std::shared_ptr<math::evaluation_domain<FieldType>> &domain) {
-
-                        std::vector<typename FieldType::value_type> tmp(table_size);
-                        for (std::size_t j = 0; j < table_size; j++) {
-                            tmp[j] = j > usable_rows ? FieldType::value_type::one() : FieldType::value_type::zero();
-                        }
-
-                        domain->inverse_fft(tmp);
-                        math::polynomial<typename FieldType::value_type> q_blind(tmp);
-
-                        return q_blind;
-                    }
-
-                    static inline math::polynomial<typename FieldType::value_type>
-                        selector_last(std::size_t table_size, std::size_t usable_rows,
-                                      const std::shared_ptr<math::evaluation_domain<FieldType>> &domain) {
-
-                        std::vector<typename FieldType::value_type> tmp(table_size);
-                        for (std::size_t j = 0; j < table_size; j++) {
-                            tmp[j] = j == usable_rows ? FieldType::value_type::one() : FieldType::value_type::zero();
-                        }
-
-                        domain->inverse_fft(tmp);
-                        math::polynomial<typename FieldType::value_type> q_last(tmp);
-
-                        return q_last;
-                    }
-
-                    static inline public_precommitments_type precommitments(
-                        const plonk_public_polynomial_table<FieldType,
-                            typename ParamsType::arithmetization_params> &public_table,
-                        std::vector<math::polynomial<typename FieldType::value_type>> &id_perm_polys,
-                        std::vector<math::polynomial<typename FieldType::value_type>> &sigma_perm_polys,
-                        math::polynomial<typename FieldType::value_type> &q_last,
-                        math::polynomial<typename FieldType::value_type> &q_blind,
-                        const typename commitment_scheme_public_type::params_type &commitment_params
-                    ) {
-
-                        std::vector<typename commitment_scheme_public_type::precommitment_type> id_permutation(id_perm_polys.size());
-                        for(std::size_t i = 0; i < id_permutation.size(); i++) {
-                            id_permutation[i] = commitment_scheme_public_type::precommit(
-                                id_perm_polys[i], commitment_params.D[0]);
-                        }
-
-                        std::vector<typename commitment_scheme_public_type::precommitment_type> sigma_permutation(sigma_perm_polys.size());
-                        for(std::size_t i = 0; i < sigma_permutation.size(); i++) {
-                            sigma_permutation[i] = commitment_scheme_public_type::precommit(
-                                sigma_perm_polys[i], commitment_params.D[0]);
-                        }
-
-                        std::array<typename commitment_scheme_public_type::precommitment_type, ParamsType::public_input_columns>
-                            public_input_precommitments = commitment_scheme_public_type::template precommit<ParamsType::public_input_columns>(
-                                public_table.public_inputs(), commitment_params.D[0]);
-
-                        std::array<typename commitment_scheme_public_type::precommitment_type, ParamsType::constant_columns>
-                            constant_precommitments = commitment_scheme_public_type::template precommit<ParamsType::constant_columns>(
-                                public_table.constants(), commitment_params.D[0]);
-
-                        std::array<typename commitment_scheme_public_type::precommitment_type, ParamsType::selector_columns>
-                            selector_precommitments = commitment_scheme_public_type::template precommit<ParamsType::selector_columns>(
-                                public_table.selectors(), commitment_params.D[0]);
-
-                        std::array<typename commitment_scheme_public_type::precommitment_type, 2>
-                            special_selector_precommitments;
-                        special_selector_precommitments[0] = commitment_scheme_public_type::precommit(
-                                q_last, commitment_params.D[0]);
-                        special_selector_precommitments[1] = commitment_scheme_public_type::precommit(
-                                q_blind, commitment_params.D[0]);
-
-                        return public_precommitments_type {
-                            id_permutation,
-                            sigma_permutation,
-                            public_input_precommitments,
-                            constant_precommitments,
-                            selector_precommitments,
-                            special_selector_precommitments
-                        };
-                    }
-
-                    static inline public_commitments_type commitments(
-                        const public_precommitments_type &precommitments
-                    ) {
-
-                        std::vector<typename commitment_scheme_public_type::commitment_type> id_permutation(precommitments.id_permutation.size());
-                        for(std::size_t i = 0; i < id_permutation.size(); i++) {
-                            id_permutation[i] = commitment_scheme_public_type::commit(
-                                precommitments.id_permutation[i]);
-                        }
-
-                        std::vector<typename commitment_scheme_public_type::commitment_type> sigma_permutation(precommitments.sigma_permutation.size());
-                        for(std::size_t i = 0; i < sigma_permutation.size(); i++) {
-                            sigma_permutation[i] = commitment_scheme_public_type::commit(
-                                precommitments.sigma_permutation[i]);
-                        }
-
-                        std::array<typename commitment_scheme_public_type::commitment_type, ParamsType::public_input_columns>
-                            public_input_commitments;
-                        for (std::size_t i = 0; i < ParamsType::public_input_columns; i++) {
-                            public_input_commitments[i] = commitment_scheme_public_type::commit(precommitments.public_input[i]);
-                        }
-
-                        std::array<typename commitment_scheme_public_type::commitment_type, ParamsType::constant_columns>
-                            constant_commitments;
-                        for (std::size_t i = 0; i < ParamsType::constant_columns; i++) {
-                            constant_commitments[i] = commitment_scheme_public_type::commit(precommitments.constant[i]);
-                        }
-
-                        std::array<typename commitment_scheme_public_type::commitment_type, ParamsType::selector_columns>
-                            selector_commitments;
-                        for (std::size_t i = 0; i < ParamsType::selector_columns; i++) {
-                            selector_commitments[i] = commitment_scheme_public_type::commit(precommitments.selector[i]);
-                        }
-
-                        std::array<typename commitment_scheme_public_type::commitment_type, 2>
-                            special_selector_commitments;
-                        for (std::size_t i = 0; i < 2; i++) {
-                            special_selector_commitments[i] = commitment_scheme_public_type::commit(precommitments.special_selectors[i]);
-                        }
-
-                        return public_commitments_type {
-                            id_permutation,
-                            sigma_permutation,
-                            public_input_commitments,
-                            constant_commitments,
-                            selector_commitments,
-                            special_selector_commitments
-                        };
-                    }
-
-                    static inline typename policy_type::preprocessed_public_data_type process(
-                        typename policy_type::constraint_system_type &constraint_system,
-                        const typename policy_type::variable_assignment_type::public_table_type &public_assignment,
-                        const plonk_table_description<FieldType,
-                            typename ParamsType::arithmetization_params> &table_description,
-                        const typename commitment_scheme_public_type::params_type &commitment_params,
-                        std::size_t columns_with_copy_constraints) {
-
-                        std::size_t N_rows = table_description.rows_amount;
-                        std::size_t usable_rows = table_description.usable_rows_amount;
-
-                        std::shared_ptr<math::evaluation_domain<FieldType>> basic_domain =
-                            math::make_evaluation_domain<FieldType>(N_rows);
-
-                        // TODO: add std::vector<std::size_t> columns_with_copy_constraints;
-                        cycle_representation permutation(constraint_system, table_description);
-
-                        std::vector<math::polynomial<typename FieldType::value_type>> _permutation_polynomials =
-                            permutation_polynomials(columns_with_copy_constraints,
-                                                    N_rows, basic_domain->get_domain_element(1),
-                                                    policy_type::redshift_params_type::delta, permutation,
-                                                    basic_domain);
-
-                        std::vector<math::polynomial<typename FieldType::value_type>> _identity_polynomials =
-                            identity_polynomials(columns_with_copy_constraints,
-                                                 N_rows, basic_domain->get_domain_element(1),
-                                                 policy_type::redshift_params_type::delta, basic_domain);
-
-                        math::polynomial<typename FieldType::value_type> lagrange_0 =
-                            lagrange_polynomial(basic_domain, 0);
-
-                        math::polynomial<typename FieldType::value_type> q_last =
-                            selector_last(N_rows, usable_rows, basic_domain);
-                        math::polynomial<typename FieldType::value_type> q_blind =
-                            selector_blind(N_rows, usable_rows, basic_domain);
-
-<<<<<<< HEAD
-                        plonk_public_polynomial_table<FieldType, ParamsType::public_input_columns,
-                                                      ParamsType::constant_columns, ParamsType::selector_columns>
-                            public_polynomial_table =
-                                plonk_public_polynomial_table<FieldType, ParamsType::public_input_columns,
-                                                              ParamsType::constant_columns,
-                                                              ParamsType::selector_columns>(
-                                    detail::column_range_polynomials<FieldType>(public_assignment.public_inputs(),
-                                                                                basic_domain),
-                                    detail::column_range_polynomials<FieldType>(public_assignment.constants(),
-                                                                                basic_domain),
-                                    detail::column_range_polynomials<FieldType>(public_assignment.selectors(),
-                                                                                basic_domain));
-=======
-                        plonk_public_polynomial_table<FieldType, typename ParamsType::arithmetization_params> 
-                            public_polynomial_table =
-                            plonk_public_polynomial_table<FieldType, typename ParamsType::arithmetization_params>(
-                                detail::column_range_polynomials<FieldType>(public_assignment.public_inputs(),
-                                                                            basic_domain), 
-                                detail::column_range_polynomials<FieldType>(public_assignment.constants(),
-                                                                            basic_domain),
-                                detail::column_range_polynomials<FieldType>(public_assignment.selectors(),
-                                                                            basic_domain));
->>>>>>> b983d13f
-
-                        std::vector<typename FieldType::value_type> Z(N_rows + 1);
-                        Z[0] = -FieldType::value_type::one();
-                        Z[N_rows] = FieldType::value_type::one();
-
-                        // prepare commitments for short verifier
-                        public_precommitments_type public_precommitments =
-                            precommitments(public_polynomial_table, _identity_polynomials, 
-                            _permutation_polynomials, q_last, q_blind, commitment_params);
-
-                        public_commitments_type public_commitments =
-                            commitments(public_precommitments);
-                        
-                        typename policy_type::preprocessed_public_data_type::common_data_type
-                            common_data {basic_domain, Z, lagrange_0, public_commitments};
-
-                        return typename policy_type::preprocessed_public_data_type(
-                            {public_polynomial_table, _permutation_polynomials, _identity_polynomials,
-                             q_last, q_blind, public_precommitments, common_data});
-                    }
-                };
-
-                template<typename FieldType, typename ParamsType>
-                class redshift_private_preprocessor {
-                    using policy_type = detail::redshift_policy<FieldType, ParamsType>;
-
-                public:
-                    static inline typename policy_type::preprocessed_private_data_type process(
-                        const typename policy_type::constraint_system_type &constraint_system,
-                        const typename policy_type::variable_assignment_type::private_table_type &private_assignment,
-                        const plonk_table_description<FieldType,
-                            typename ParamsType::arithmetization_params> &table_description) {
-
-                        std::size_t N_rows = table_description.rows_amount;
-
-                        std::shared_ptr<math::evaluation_domain<FieldType>> basic_domain =
-                            math::make_evaluation_domain<FieldType>(N_rows);
-
-<<<<<<< HEAD
-                        plonk_private_polynomial_table<FieldType, ParamsType::witness_columns>
-                            private_polynomial_table =
-                                plonk_private_polynomial_table<FieldType, ParamsType::witness_columns>(
-                                    detail::column_range_polynomials<FieldType>(private_assignment.witnesses(),
-                                                                                basic_domain));
-=======
-                        plonk_private_polynomial_table<FieldType,
-                            typename ParamsType::arithmetization_params> private_polynomial_table =
-                            plonk_private_polynomial_table<FieldType,
-                                typename ParamsType::arithmetization_params>(
-                                detail::column_range_polynomials<FieldType>(private_assignment.witnesses(),
-                                                                            basic_domain));
->>>>>>> b983d13f
-
-                        return typename policy_type::preprocessed_private_data_type(
-                            {basic_domain, private_polynomial_table});
-                    }
-                };
-
-            }    // namespace snark
-        }        // namespace zk
-    }            // namespace crypto3
-}    // namespace nil
-
-#endif    // CRYPTO3_ZK_PLONK_REDSHIFT_PREPROCESSOR_HPP
+//---------------------------------------------------------------------------//
+// Copyright (c) 2021 Mikhail Komarov <nemo@nil.foundation>
+// Copyright (c) 2021 Nikita Kaskov <nbering@nil.foundation>
+// Copyright (c) 2022 Ilia Shirobokov <i.shirobokov@nil.foundation>
+//
+// MIT License
+//
+// Permission is hereby granted, free of charge, to any person obtaining a copy
+// of this software and associated documentation files (the "Software"), to deal
+// in the Software without restriction, including without limitation the rights
+// to use, copy, modify, merge, publish, distribute, sublicense, and/or sell
+// copies of the Software, and to permit persons to whom the Software is
+// furnished to do so, subject to the following conditions:
+//
+// The above copyright notice and this permission notice shall be included in all
+// copies or substantial portions of the Software.
+//
+// THE SOFTWARE IS PROVIDED "AS IS", WITHOUT WARRANTY OF ANY KIND, EXPRESS OR
+// IMPLIED, INCLUDING BUT NOT LIMITED TO THE WARRANTIES OF MERCHANTABILITY,
+// FITNESS FOR A PARTICULAR PURPOSE AND NONINFRINGEMENT. IN NO EVENT SHALL THE
+// AUTHORS OR COPYRIGHT HOLDERS BE LIABLE FOR ANY CLAIM, DAMAGES OR OTHER
+// LIABILITY, WHETHER IN AN ACTION OF CONTRACT, TORT OR OTHERWISE, ARISING FROM,
+// OUT OF OR IN CONNECTION WITH THE SOFTWARE OR THE USE OR OTHER DEALINGS IN THE
+// SOFTWARE.
+//---------------------------------------------------------------------------//
+
+#ifndef CRYPTO3_ZK_PLONK_REDSHIFT_PREPROCESSOR_HPP
+#define CRYPTO3_ZK_PLONK_REDSHIFT_PREPROCESSOR_HPP
+
+#include <nil/crypto3/math/algorithms/unity_root.hpp>
+#include <nil/crypto3/math/detail/field_utils.hpp>
+#include <nil/crypto3/math/polynomial/polynomial.hpp>
+#include <nil/crypto3/math/domains/evaluation_domain.hpp>
+
+#include <nil/crypto3/zk/math/permutation.hpp>
+#include "nil/crypto3/zk/snark/systems/plonk/redshift/detail/redshift_policy.hpp"
+#include <nil/crypto3/zk/snark/arithmetization/plonk/copy_constraint.hpp>
+#include <nil/crypto3/zk/snark/arithmetization/plonk/table_description.hpp>
+
+using namespace nil::crypto3;
+
+namespace nil {
+    namespace crypto3 {
+        namespace zk {
+            namespace snark {
+                namespace detail {
+
+                    template<typename FieldType>
+                    math::polynomial<typename FieldType::value_type>
+                        column_polynomial(const plonk_column<FieldType> &column_assignment,
+                                          const std::shared_ptr<math::evaluation_domain<FieldType>> &domain) {
+
+                        std::vector<typename FieldType::value_type> interpolation_points(column_assignment.size());
+
+                        std::copy(column_assignment.begin(), column_assignment.end(), interpolation_points.begin());
+
+                        domain->inverse_fft(interpolation_points);
+
+                        return interpolation_points;
+                    }
+
+                    template<typename FieldType>
+                    std::vector<math::polynomial<typename FieldType::value_type>>
+                        column_range_polynomials(const std::vector<plonk_column<FieldType>> &column_range_assignment,
+                                                 const std::shared_ptr<math::evaluation_domain<FieldType>> &domain) {
+
+                        std::size_t columns_amount = column_range_assignment.size();
+                        std::vector<math::polynomial<typename FieldType::value_type>> columns(columns_amount);
+
+                        for (std::size_t selector_index = 0; selector_index < columns_amount; selector_index++) {
+                            columns[selector_index] =
+                                column_polynomial<FieldType>(column_range_assignment[selector_index], domain);
+                        }
+
+                        return columns;
+                    }
+
+                    template<typename FieldType, std::size_t columns_amount>
+                    std::array<math::polynomial<typename FieldType::value_type>, columns_amount>
+                        column_range_polynomials(
+                            const std::array<plonk_column<FieldType>, columns_amount> &column_range_assignment,
+                            const std::shared_ptr<math::evaluation_domain<FieldType>> &domain) {
+
+                        std::array<math::polynomial<typename FieldType::value_type>, columns_amount> columns;
+
+                        for (std::size_t selector_index = 0; selector_index < columns_amount; selector_index++) {
+                            columns[selector_index] =
+                                column_polynomial<FieldType>(column_range_assignment[selector_index], domain);
+                        }
+
+                        return columns;
+                    }
+
+                }    // namespace detail
+
+                template<typename FieldType, typename ParamsType>
+                class redshift_public_preprocessor {
+                    typedef detail::redshift_policy<FieldType, ParamsType> policy_type;
+
+                    typedef typename ParamsType::commitment_scheme_public_type
+                        commitment_scheme_public_type;
+
+                    typedef typename policy_type::preprocessed_public_data_type::public_precommitments 
+                        public_precommitments_type;
+
+                    typedef typename policy_type::preprocessed_public_data_type::public_commitments 
+                        public_commitments_type;
+
+                    static math::polynomial<typename FieldType::value_type>
+                        lagrange_polynomial(std::shared_ptr<math::evaluation_domain<FieldType>> domain,
+                                            std::size_t number) {
+                        std::vector<std::pair<typename FieldType::value_type, typename FieldType::value_type>>
+                            evaluation_points;
+                        for (std::size_t i = 0; i < domain->m; i++) {
+                            evaluation_points.push_back(std::make_pair(domain->get_domain_element(i),
+                                                                       (i != number) ? FieldType::value_type::zero() :
+                                                                                       FieldType::value_type::one()));
+                        }
+                        math::polynomial<typename FieldType::value_type> f =
+                            math::lagrange_interpolation(evaluation_points);
+
+                        return f;
+                    }
+
+                    struct cycle_representation {
+                        typedef std::pair<std::size_t, std::size_t> key_type;
+
+                        std::map<key_type, key_type> _mapping;
+                        std::map<key_type, key_type> _aux;
+                        std::map<key_type, std::size_t> _sizes;
+
+                        cycle_representation (typename policy_type::constraint_system_type &constraint_system, 
+                            const plonk_table_description<FieldType,
+                                typename ParamsType::arithmetization_params> &table_description) {
+
+                            for (std::size_t i = 0; i < table_description.table_width() - table_description.selector_columns; i++) {
+                                for (std::size_t j = 0; j < table_description.rows_amount; j++) {
+                                    key_type key(i, j);
+                                    this->_mapping[key] = key;
+                                    this->_aux[key] = key;
+                                    this->_sizes[key] = 1;
+                                }
+                            }
+
+                            std::vector<plonk_copy_constraint<FieldType>> copy_constraints =
+                                constraint_system.copy_constraints();
+                            for (std::size_t i = 0; i < copy_constraints.size(); i++) {
+                                std::size_t x_idx = table_description.global_index(copy_constraints[i].first);
+                                key_type x = key_type(x_idx, copy_constraints[i].first.rotation);
+
+                                std::size_t y_idx = table_description.global_index(copy_constraints[i].second);
+                                key_type y = key_type(y_idx, copy_constraints[i].second.rotation);
+                                this->apply_copy_constraint(x, y);
+                            }
+                        }
+
+                        void apply_copy_constraint(key_type x, key_type y) {
+
+                            if (!_mapping.count(x)) {
+                                _mapping[x] = x;
+                                _aux[x] = x;
+                                _sizes[x] = 1;
+                            }
+
+                            if (!_mapping.count(y)) {
+                                _mapping[y] = y;
+                                _aux[y] = y;
+                                _sizes[y] = 1;
+                            }
+
+                            if (_aux[x] != _aux[y]) {
+                                key_type &left = x;
+                                key_type &right = y;
+                                if (_sizes[_aux[left]] < _sizes[_aux[right]]) {
+                                    left = y;
+                                    right = x;
+                                }
+
+                                _sizes[_aux[left]] = _sizes[_aux[left]] + _sizes[_aux[right]];
+
+                                key_type z = _aux[right];
+                                key_type exit_condition = _aux[right];
+
+                                do {
+                                    _aux[z] = _aux[left];
+                                    z = _mapping[z];
+                                } while (z != exit_condition);
+
+                                key_type tmp = _mapping[left];
+                                _mapping[left] = _mapping[right];
+                                _mapping[right] = tmp;
+                            }
+                        }
+
+                        key_type &operator[](key_type key) {
+                            return _mapping[key];
+                        }
+                    };
+
+                public:
+                    static inline std::vector<math::polynomial<typename FieldType::value_type>>
+                        identity_polynomials(std::size_t permutation_size, std::size_t table_size,
+                                             const typename FieldType::value_type &omega,
+                                             const typename FieldType::value_type &delta,
+                                             const std::shared_ptr<math::evaluation_domain<FieldType>> &domain) {
+
+                        std::vector<math::polynomial<typename FieldType::value_type>> S_id(permutation_size);
+
+                        for (std::size_t i = 0; i < permutation_size; i++) {
+                            std::vector<typename FieldType::value_type> tmp(table_size);
+                            for (std::size_t j = 0; j < table_size; j++) {
+                                tmp[j] = delta.pow(i) * omega.pow(j);
+                            }
+
+                            domain->inverse_fft(tmp);
+                            S_id[i] = math::polynomial<typename FieldType::value_type>(tmp);
+                        }
+
+                        return S_id;
+                    }
+
+                    static inline std::vector<math::polynomial<typename FieldType::value_type>>
+                        permutation_polynomials(std::size_t permutation_size, std::size_t table_size,
+                                                const typename FieldType::value_type &omega,
+                                                const typename FieldType::value_type &delta,
+                                                cycle_representation &permutation,
+                                                const std::shared_ptr<math::evaluation_domain<FieldType>> &domain) {
+
+                        std::vector<math::polynomial<typename FieldType::value_type>> S_perm(permutation_size);
+
+                        for (std::size_t i = 0; i < permutation_size; i++) {
+                            std::vector<typename FieldType::value_type> tmp(table_size);
+                            for (std::size_t j = 0; j < table_size; j++) {
+                                auto key = std::make_pair(i, j);
+                                tmp[j] = delta.pow(permutation[key].first) * omega.pow(permutation[key].second);
+                            }
+
+                            domain->inverse_fft(tmp);
+                            S_perm[i] = math::polynomial<typename FieldType::value_type>(tmp);
+                        }
+
+                        return S_perm;
+                    }
+
+                    static inline math::polynomial<typename FieldType::value_type>
+                        selector_blind(std::size_t table_size, std::size_t usable_rows,
+                                       const std::shared_ptr<math::evaluation_domain<FieldType>> &domain) {
+
+                        std::vector<typename FieldType::value_type> tmp(table_size);
+                        for (std::size_t j = 0; j < table_size; j++) {
+                            tmp[j] = j > usable_rows ? FieldType::value_type::one() : FieldType::value_type::zero();
+                        }
+
+                        domain->inverse_fft(tmp);
+                        math::polynomial<typename FieldType::value_type> q_blind(tmp);
+
+                        return q_blind;
+                    }
+
+                    static inline math::polynomial<typename FieldType::value_type>
+                        selector_last(std::size_t table_size, std::size_t usable_rows,
+                                      const std::shared_ptr<math::evaluation_domain<FieldType>> &domain) {
+
+                        std::vector<typename FieldType::value_type> tmp(table_size);
+                        for (std::size_t j = 0; j < table_size; j++) {
+                            tmp[j] = j == usable_rows ? FieldType::value_type::one() : FieldType::value_type::zero();
+                        }
+
+                        domain->inverse_fft(tmp);
+                        math::polynomial<typename FieldType::value_type> q_last(tmp);
+
+                        return q_last;
+                    }
+
+                    static inline public_precommitments_type precommitments(
+                        const plonk_public_polynomial_table<FieldType,
+                            typename ParamsType::arithmetization_params> &public_table,
+                        std::vector<math::polynomial<typename FieldType::value_type>> &id_perm_polys,
+                        std::vector<math::polynomial<typename FieldType::value_type>> &sigma_perm_polys,
+                        math::polynomial<typename FieldType::value_type> &q_last,
+                        math::polynomial<typename FieldType::value_type> &q_blind,
+                        const typename commitment_scheme_public_type::params_type &commitment_params
+                    ) {
+
+                        std::vector<typename commitment_scheme_public_type::precommitment_type> id_permutation(id_perm_polys.size());
+                        for(std::size_t i = 0; i < id_permutation.size(); i++) {
+                            id_permutation[i] = commitment_scheme_public_type::precommit(
+                                id_perm_polys[i], commitment_params.D[0]);
+                        }
+
+                        std::vector<typename commitment_scheme_public_type::precommitment_type> sigma_permutation(sigma_perm_polys.size());
+                        for(std::size_t i = 0; i < sigma_permutation.size(); i++) {
+                            sigma_permutation[i] = commitment_scheme_public_type::precommit(
+                                sigma_perm_polys[i], commitment_params.D[0]);
+                        }
+
+                        std::array<typename commitment_scheme_public_type::precommitment_type, ParamsType::public_input_columns>
+                            public_input_precommitments = commitment_scheme_public_type::template precommit<ParamsType::public_input_columns>(
+                                public_table.public_inputs(), commitment_params.D[0]);
+
+                        std::array<typename commitment_scheme_public_type::precommitment_type, ParamsType::constant_columns>
+                            constant_precommitments = commitment_scheme_public_type::template precommit<ParamsType::constant_columns>(
+                                public_table.constants(), commitment_params.D[0]);
+
+                        std::array<typename commitment_scheme_public_type::precommitment_type, ParamsType::selector_columns>
+                            selector_precommitments = commitment_scheme_public_type::template precommit<ParamsType::selector_columns>(
+                                public_table.selectors(), commitment_params.D[0]);
+
+                        std::array<typename commitment_scheme_public_type::precommitment_type, 2>
+                            special_selector_precommitments;
+                        special_selector_precommitments[0] = commitment_scheme_public_type::precommit(
+                                q_last, commitment_params.D[0]);
+                        special_selector_precommitments[1] = commitment_scheme_public_type::precommit(
+                                q_blind, commitment_params.D[0]);
+
+                        return public_precommitments_type {
+                            id_permutation,
+                            sigma_permutation,
+                            public_input_precommitments,
+                            constant_precommitments,
+                            selector_precommitments,
+                            special_selector_precommitments
+                        };
+                    }
+
+                    static inline public_commitments_type commitments(
+                        const public_precommitments_type &precommitments
+                    ) {
+
+                        std::vector<typename commitment_scheme_public_type::commitment_type> id_permutation(precommitments.id_permutation.size());
+                        for(std::size_t i = 0; i < id_permutation.size(); i++) {
+                            id_permutation[i] = commitment_scheme_public_type::commit(
+                                precommitments.id_permutation[i]);
+                        }
+
+                        std::vector<typename commitment_scheme_public_type::commitment_type> sigma_permutation(precommitments.sigma_permutation.size());
+                        for(std::size_t i = 0; i < sigma_permutation.size(); i++) {
+                            sigma_permutation[i] = commitment_scheme_public_type::commit(
+                                precommitments.sigma_permutation[i]);
+                        }
+
+                        std::array<typename commitment_scheme_public_type::commitment_type, ParamsType::public_input_columns>
+                            public_input_commitments;
+                        for (std::size_t i = 0; i < ParamsType::public_input_columns; i++) {
+                            public_input_commitments[i] = commitment_scheme_public_type::commit(precommitments.public_input[i]);
+                        }
+
+                        std::array<typename commitment_scheme_public_type::commitment_type, ParamsType::constant_columns>
+                            constant_commitments;
+                        for (std::size_t i = 0; i < ParamsType::constant_columns; i++) {
+                            constant_commitments[i] = commitment_scheme_public_type::commit(precommitments.constant[i]);
+                        }
+
+                        std::array<typename commitment_scheme_public_type::commitment_type, ParamsType::selector_columns>
+                            selector_commitments;
+                        for (std::size_t i = 0; i < ParamsType::selector_columns; i++) {
+                            selector_commitments[i] = commitment_scheme_public_type::commit(precommitments.selector[i]);
+                        }
+
+                        std::array<typename commitment_scheme_public_type::commitment_type, 2>
+                            special_selector_commitments;
+                        for (std::size_t i = 0; i < 2; i++) {
+                            special_selector_commitments[i] = commitment_scheme_public_type::commit(precommitments.special_selectors[i]);
+                        }
+
+                        return public_commitments_type {
+                            id_permutation,
+                            sigma_permutation,
+                            public_input_commitments,
+                            constant_commitments,
+                            selector_commitments,
+                            special_selector_commitments
+                        };
+                    }
+
+                    static inline typename policy_type::preprocessed_public_data_type process(
+                        typename policy_type::constraint_system_type &constraint_system,
+                        const typename policy_type::variable_assignment_type::public_table_type &public_assignment,
+                        const plonk_table_description<FieldType,
+                            typename ParamsType::arithmetization_params> &table_description,
+                        const typename commitment_scheme_public_type::params_type &commitment_params,
+                        std::size_t columns_with_copy_constraints) {
+
+                        std::size_t N_rows = table_description.rows_amount;
+                        std::size_t usable_rows = table_description.usable_rows_amount;
+
+                        std::shared_ptr<math::evaluation_domain<FieldType>> basic_domain =
+                            math::make_evaluation_domain<FieldType>(N_rows);
+
+                        // TODO: add std::vector<std::size_t> columns_with_copy_constraints;
+                        cycle_representation permutation(constraint_system, table_description);
+
+                        std::vector<math::polynomial<typename FieldType::value_type>> _permutation_polynomials =
+                            permutation_polynomials(columns_with_copy_constraints,
+                                                    N_rows, basic_domain->get_domain_element(1),
+                                                    policy_type::redshift_params_type::delta, permutation,
+                                                    basic_domain);
+
+                        std::vector<math::polynomial<typename FieldType::value_type>> _identity_polynomials =
+                            identity_polynomials(columns_with_copy_constraints,
+                                                 N_rows, basic_domain->get_domain_element(1),
+                                                 policy_type::redshift_params_type::delta, basic_domain);
+
+                        math::polynomial<typename FieldType::value_type> lagrange_0 =
+                            lagrange_polynomial(basic_domain, 0);
+
+                        math::polynomial<typename FieldType::value_type> q_last =
+                            selector_last(N_rows, usable_rows, basic_domain);
+                        math::polynomial<typename FieldType::value_type> q_blind =
+                            selector_blind(N_rows, usable_rows, basic_domain);
+
+                        plonk_public_polynomial_table<FieldType, typename ParamsType::arithmetization_params> 
+                            public_polynomial_table =
+                            plonk_public_polynomial_table<FieldType, typename ParamsType::arithmetization_params>(
+                                detail::column_range_polynomials<FieldType>(public_assignment.public_inputs(),
+                                                                            basic_domain), 
+                                detail::column_range_polynomials<FieldType>(public_assignment.constants(),
+                                                                            basic_domain),
+                                detail::column_range_polynomials<FieldType>(public_assignment.selectors(),
+                                                                            basic_domain));
+
+                        std::vector<typename FieldType::value_type> Z(N_rows + 1);
+                        Z[0] = -FieldType::value_type::one();
+                        Z[N_rows] = FieldType::value_type::one();
+
+                        // prepare commitments for short verifier
+                        public_precommitments_type public_precommitments =
+                            precommitments(public_polynomial_table, _identity_polynomials, 
+                            _permutation_polynomials, q_last, q_blind, commitment_params);
+
+                        public_commitments_type public_commitments =
+                            commitments(public_precommitments);
+                        
+                        typename policy_type::preprocessed_public_data_type::common_data_type
+                            common_data {basic_domain, Z, lagrange_0, public_commitments};
+
+                        return typename policy_type::preprocessed_public_data_type(
+                            {public_polynomial_table, _permutation_polynomials, _identity_polynomials,
+                             q_last, q_blind, public_precommitments, common_data});
+                    }
+                };
+
+                template<typename FieldType, typename ParamsType>
+                class redshift_private_preprocessor {
+                    using policy_type = detail::redshift_policy<FieldType, ParamsType>;
+
+                public:
+                    static inline typename policy_type::preprocessed_private_data_type process(
+                        const typename policy_type::constraint_system_type &constraint_system,
+                        const typename policy_type::variable_assignment_type::private_table_type &private_assignment,
+                        const plonk_table_description<FieldType,
+                            typename ParamsType::arithmetization_params> &table_description) {
+
+                        std::size_t N_rows = table_description.rows_amount;
+
+                        std::shared_ptr<math::evaluation_domain<FieldType>> basic_domain =
+                            math::make_evaluation_domain<FieldType>(N_rows);
+
+                        plonk_private_polynomial_table<FieldType,
+                            typename ParamsType::arithmetization_params> private_polynomial_table =
+                            plonk_private_polynomial_table<FieldType,
+                                typename ParamsType::arithmetization_params>(
+                                detail::column_range_polynomials<FieldType>(private_assignment.witnesses(),
+                                                                            basic_domain));
+                        return typename policy_type::preprocessed_private_data_type(
+                            {basic_domain, private_polynomial_table});
+                    }
+                };
+
+            }    // namespace snark
+        }        // namespace zk
+    }            // namespace crypto3
+}    // namespace nil
+
+#endif    // CRYPTO3_ZK_PLONK_REDSHIFT_PREPROCESSOR_HPP