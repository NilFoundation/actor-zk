--- conflicted
+++ resolved
@@ -107,14 +107,8 @@
                 modulus_bits / chunk_size + (modulus_bits % chunk_size ? 1 : 0);
 
             template<typename FieldType>
-<<<<<<< HEAD
-            static inline typename std::enable_if<!::nil::crypto3::detail::is_extended_field<FieldType>::value,
+            static inline typename std::enable_if<!::nil::crypto3::algebra::is_extended_field<FieldType>::value,
                                                   typename FieldType::value_type>::type
-=======
-            static inline
-                typename std::enable_if<!::nil::crypto3::algebra::is_extended_field<FieldType>::value,
-                                        typename FieldType::value_type>::type
->>>>>>> 221343c2
                 field_type_process(typename std::vector<chunk_type>::const_iterator &read_iter) {
 
                 using field_type = FieldType;
@@ -130,14 +124,8 @@
             }
 
             template<typename FieldType>
-<<<<<<< HEAD
-            static inline typename std::enable_if<::nil::crypto3::detail::is_extended_field<FieldType>::value,
+            static inline typename std::enable_if<::nil::crypto3::algebra::is_extended_field<FieldType>::value,
                                                   typename FieldType::value_type>::type
-=======
-            static inline
-                typename std::enable_if<::nil::crypto3::algebra::is_extended_field<FieldType>::value,
-                                        typename FieldType::value_type>::type
->>>>>>> 221343c2
                 field_type_process(typename std::vector<chunk_type>::const_iterator &read_iter) {
 
                 using field_type = FieldType;
@@ -335,12 +323,7 @@
             template<typename FieldType>
 
             static inline
-<<<<<<< HEAD
-                typename std::enable_if<!::nil::crypto3::detail::is_extended_field<FieldType>::value, void>::type
-=======
-                typename std::enable_if<!::nil::crypto3::algebra::is_extended_field<FieldType>::value,
-                                        void>::type
->>>>>>> 221343c2
+                typename std::enable_if<!::nil::crypto3::algebra::is_extended_field<FieldType>::value, void>::type
                 field_type_process(typename FieldType::value_type input_fp,
                                    typename std::vector<chunk_type>::iterator &write_iter) {
 
@@ -353,12 +336,7 @@
 
             template<typename FieldType>
             static inline
-<<<<<<< HEAD
-                typename std::enable_if<::nil::crypto3::detail::is_extended_field<FieldType>::value, void>::type
-=======
-                typename std::enable_if<::nil::crypto3::algebra::is_extended_field<FieldType>::value,
-                                        void>::type
->>>>>>> 221343c2
+                typename std::enable_if<::nil::crypto3::algebra::is_extended_field<FieldType>::value, void>::type
                 field_type_process(typename FieldType::value_type input_fp,
                                    typename std::vector<chunk_type>::iterator &write_iter) {
 
@@ -538,23 +516,10 @@
                 (CurveType::scalar_field_type::modulus_bits % chunk_size ? 1 : 0);
 
             template<typename FieldType>
-<<<<<<< HEAD
-            static inline typename std::enable_if<!::nil::crypto3::detail::is_extended_field<FieldType>::value,
+            static inline typename std::enable_if<!::nil::crypto3::algebra::is_extended_field<FieldType>::value,
                                                   typename FieldType::value_type>::type
                 field_type_process(typename std::vector<chunk_type>::const_iterator read_iter_begin,
-                                   typename std::vector<chunk_type>::const_iterator read_iter_end) {
-
-                using modulus_type = typename FieldType::modulus_type;
-                using field_type = FieldType;
-                constexpr const std::size_t modulus_bits = FieldType::modulus_bits;
-                constexpr const std::size_t modulus_chunks =
-                    modulus_bits / chunk_size + (modulus_bits % chunk_size ? 1 : 0);
-=======
-            static inline
-                typename std::enable_if<!::nil::crypto3::algebra::is_extended_field<FieldType>::value,
-                                        typename FieldType::value_type>::type
-                field_type_process(typename std::vector<chunk_type>::const_iterator read_iter_begin, 
-                                   typename std::vector<chunk_type>::const_iterator read_iter_end, 
+                                   typename std::vector<chunk_type>::const_iterator read_iter_end,
                                    status_type &processingStatus) {
 
                 processingStatus = status_type::success;
@@ -562,8 +527,8 @@
                 using modulus_type = typename FieldType::modulus_type;
                 using field_type = FieldType;
                 /*constexpr const std::size_t modulus_bits = FieldType::modulus_bits;
-                constexpr const std::size_t modulus_chunks = modulus_bits / chunk_size + (modulus_bits % chunk_size ? 1 : 0);
->>>>>>> 221343c2
+                constexpr const std::size_t modulus_chunks = modulus_bits / chunk_size + (modulus_bits % chunk_size ? 1
+: 0);
 
                 if (std::distance(read_iter_begin, read_iter_end) < modulus_chunks){
                     processingStatus = status_type::not_enough_data;
@@ -576,11 +541,10 @@
                 nil::crypto3::multiprecision::import_bits(fp_out, read_iter_begin, read_iter_begin + modulus_chunks,
                                                           chunk_size, false);*/
 
-                std::pair<bool, typename field_type::value_type> processed = 
-                    field_bincode<field_type>::
-                        field_element_from_bytes(read_iter_begin, read_iter_end);
-
-                if (!std::get<0>(processed)){
+                std::pair<bool, typename field_type::value_type> processed =
+                    field_bincode<field_type>::field_element_from_bytes(read_iter_begin, read_iter_end);
+
+                if (!std::get<0>(processed)) {
                     processingStatus = status_type::invalid_msg_data;
 
                     return field_type::value_type::zero();
@@ -590,39 +554,19 @@
             }
 
             template<typename FieldType>
-<<<<<<< HEAD
-            static inline typename std::enable_if<::nil::crypto3::detail::is_extended_field<FieldType>::value,
+            static inline typename std::enable_if<::nil::crypto3::algebra::is_extended_field<FieldType>::value,
                                                   typename FieldType::value_type>::type
                 field_type_process(typename std::vector<chunk_type>::const_iterator read_iter_begin,
-                                   typename std::vector<chunk_type>::const_iterator read_iter_end) {
-
-                using modulus_type = typename FieldType::modulus_type;
-                using field_type = FieldType;
-                constexpr const std::size_t modulus_bits = FieldType::modulus_bits;
-                constexpr const std::size_t modulus_chunks =
-                    modulus_bits / chunk_size + (modulus_bits % chunk_size ? 1 : 0);
-
-                typename field_type::value_type::data_type data;
-                const std::size_t data_dimension = field_type::arity / field_type::underlying_field_type::arity;
-
-                for (int n = 0; n < data_dimension; ++n) {
-                    data[n] = field_type_process<typename field_type::underlying_field_type>(
-                        read_iter_begin + n * field_type::underlying_field_type::arity * modulus_chunks,
-                        read_iter_begin + (n + 1) * field_type::underlying_field_type::arity * modulus_chunks);
-=======
-            static inline
-                typename std::enable_if<::nil::crypto3::algebra::is_extended_field<FieldType>::value,
-                                        typename FieldType::value_type>::type
-                field_type_process(typename std::vector<chunk_type>::const_iterator read_iter_begin, 
-                                   typename std::vector<chunk_type>::const_iterator read_iter_end, 
+                                   typename std::vector<chunk_type>::const_iterator read_iter_end,
                                    status_type &processingStatus) {
 
                 using modulus_type = typename FieldType::modulus_type;
                 using field_type = FieldType;
                 // constexpr const std::size_t modulus_bits = FieldType::modulus_bits;
-                // constexpr const std::size_t modulus_chunks = modulus_bits / chunk_size + (modulus_bits % chunk_size ? 1 : 0);
-
-                // if (std::distance(read_iter_begin, read_iter_end) < 
+                // constexpr const std::size_t modulus_chunks = modulus_bits / chunk_size + (modulus_bits % chunk_size ?
+                // 1 : 0);
+
+                // if (std::distance(read_iter_begin, read_iter_end) <
                 //     field_type::arity * modulus_chunks){
 
                 //     processingStatus = status_type::not_enough_data;
@@ -635,8 +579,12 @@
                 //     field_type::arity / field_type::underlying_field_type::arity;
 
                 // for (int n = 0; n < data_dimension; ++n) {
-                //     data[n] = field_type_process<typename field_type::underlying_field_type>(read_iter_begin + n * field_type::underlying_field_type::arity * modulus_chunks, 
-                //                                                                              read_iter_begin + (n + 1) * field_type::underlying_field_type::arity * modulus_chunks,
+                //     data[n] = field_type_process<typename field_type::underlying_field_type>(read_iter_begin + n *
+                //     field_type::underlying_field_type::arity * modulus_chunks,
+                //                                                                              read_iter_begin + (n +
+                //                                                                              1) *
+                //                                                                              field_type::underlying_field_type::arity
+                //                                                                              * modulus_chunks,
                 //                                                                              processingStatus);
                 //     if (processingStatus != status_type::success){
                 //         return field_type::value_type::zero();
@@ -645,15 +593,13 @@
 
                 // return typename field_type::value_type(data);
 
-                std::pair<bool, typename field_type::value_type> processed = 
-                    field_bincode<field_type>::
-                        field_element_from_bytes(read_iter_begin, read_iter_end);
-
-                if (!std::get<0>(processed)){
+                std::pair<bool, typename field_type::value_type> processed =
+                    field_bincode<field_type>::field_element_from_bytes(read_iter_begin, read_iter_end);
+
+                if (!std::get<0>(processed)) {
                     processingStatus = status_type::invalid_msg_data;
 
                     return field_type::value_type::zero();
->>>>>>> 221343c2
                 }
 
                 return std::get<1>(processed);
@@ -661,16 +607,11 @@
 
             template<typename GroupType>
             static inline typename GroupType::value_type
-<<<<<<< HEAD
                 g1_group_type_process(typename std::vector<chunk_type>::const_iterator read_iter_begin,
-                                      typename std::vector<chunk_type>::const_iterator read_iter_end) {
-=======
-                g1_group_type_process(typename std::vector<chunk_type>::const_iterator read_iter_begin, 
-                                      typename std::vector<chunk_type>::const_iterator read_iter_end, 
+                                      typename std::vector<chunk_type>::const_iterator read_iter_end,
                                       status_type &processingStatus) {
 
                 processingStatus = status_type::success;
->>>>>>> 221343c2
 
                 typename curve_element_serializer<CurveType>::compressed_g1_octets input_array;
 
@@ -683,16 +624,11 @@
 
             template<typename GroupType>
             static inline typename GroupType::value_type
-<<<<<<< HEAD
                 g2_group_type_process(typename std::vector<chunk_type>::const_iterator read_iter_begin,
-                                      typename std::vector<chunk_type>::const_iterator read_iter_end) {
-=======
-                g2_group_type_process(typename std::vector<chunk_type>::const_iterator read_iter_begin, 
-                                      typename std::vector<chunk_type>::const_iterator read_iter_end, 
+                                      typename std::vector<chunk_type>::const_iterator read_iter_end,
                                       status_type &processingStatus) {
 
                 processingStatus = status_type::success;
->>>>>>> 221343c2
 
                 typename curve_element_serializer<CurveType>::compressed_g2_octets input_array;
 
@@ -704,24 +640,18 @@
             }
 
             static inline std::size_t
-<<<<<<< HEAD
                 std_size_t_process(typename std::vector<chunk_type>::const_iterator read_iter_begin,
-                                   typename std::vector<chunk_type>::const_iterator read_iter_end) {
-=======
-                std_size_t_process(typename std::vector<chunk_type>::const_iterator read_iter_begin, 
-                                   typename std::vector<chunk_type>::const_iterator read_iter_end, 
+                                   typename std::vector<chunk_type>::const_iterator read_iter_end,
                                    status_type &processingStatus) {
 
                 processingStatus = status_type::success;
 
-                if (std::distance(read_iter_begin, read_iter_end) < 
-                    std_size_t_byteblob_size){
+                if (std::distance(read_iter_begin, read_iter_end) < std_size_t_byteblob_size) {
 
                     processingStatus = status_type::not_enough_data;
 
                     return 0;
                 }
->>>>>>> 221343c2
 
                 std::vector<std::size_t> vector_s(1, 0);
                 auto iter = vector_s.begin();
@@ -739,90 +669,68 @@
 
             template<typename T>
             static inline sparse_vector<T>
-<<<<<<< HEAD
                 g1_sparse_vector_process(typename std::vector<chunk_type>::const_iterator read_iter_begin,
-                                         typename std::vector<chunk_type>::const_iterator read_iter_end) {
+                                         typename std::vector<chunk_type>::const_iterator read_iter_end,
+                                         status_type &processingStatus) {
+
+                if (std::distance(read_iter_begin, read_iter_end) < std_size_t_byteblob_size) {
+
+                    processingStatus = status_type::not_enough_data;
+
+                    return sparse_vector<T>();
+                }
 
                 std::size_t indices_count =
-                    std_size_t_process(read_iter_begin, read_iter_begin + std_size_t_byteblob_size);
-=======
-                g1_sparse_vector_process(typename std::vector<chunk_type>::const_iterator read_iter_begin, 
-                                         typename std::vector<chunk_type>::const_iterator read_iter_end, 
-                                         status_type &processingStatus) {
-
-                if (std::distance(read_iter_begin, read_iter_end) < 
-                    std_size_t_byteblob_size){
+                    std_size_t_process(read_iter_begin, read_iter_begin + std_size_t_byteblob_size, processingStatus);
+
+                if (processingStatus != status_type::success) {
+                    return sparse_vector<T>();
+                }
+
+                if (std::distance(read_iter_begin, read_iter_end) <
+                    std_size_t_byteblob_size + indices_count * std_size_t_byteblob_size +
+                        indices_count * g1_byteblob_size + std_size_t_byteblob_size) {
 
                     processingStatus = status_type::not_enough_data;
 
                     return sparse_vector<T>();
                 }
 
-                std::size_t indices_count = std_size_t_process(read_iter_begin, read_iter_begin + std_size_t_byteblob_size, processingStatus);
-
-                if (processingStatus != status_type::success){
-                    return sparse_vector<T>();
-                }
-
-                if (std::distance(read_iter_begin, read_iter_end) < 
-                    std_size_t_byteblob_size + indices_count*std_size_t_byteblob_size + 
-                    indices_count * g1_byteblob_size + std_size_t_byteblob_size){
-
-                    processingStatus = status_type::not_enough_data;
-
-                    return sparse_vector<T>();
-                }
->>>>>>> 221343c2
-
                 std::vector<std::size_t> indices(indices_count, 0);
 
                 for (std::size_t i = 0; i < indices_count; i++) {
-<<<<<<< HEAD
                     indices[i] = std_size_t_process(
                         read_iter_begin + std_size_t_byteblob_size + std_size_t_byteblob_size * i,
-                        read_iter_begin + std_size_t_byteblob_size + (i + 1) * std_size_t_byteblob_size);
-=======
-                    indices[i] = std_size_t_process(read_iter_begin + std_size_t_byteblob_size + std_size_t_byteblob_size*i, 
-                                                    read_iter_begin + std_size_t_byteblob_size + (i + 1)*std_size_t_byteblob_size,
-                                                    processingStatus);
-                    if (processingStatus != status_type::success){
+                        read_iter_begin + std_size_t_byteblob_size + (i + 1) * std_size_t_byteblob_size,
+                        processingStatus);
+                    if (processingStatus != status_type::success) {
                         return sparse_vector<T>();
                     }
->>>>>>> 221343c2
                 }
 
                 std::vector<typename T::value_type> values(indices_count);
 
                 for (std::size_t i = 0; i < indices_count; i++) {
-<<<<<<< HEAD
                     values[i] = g1_group_type_process<T>(
                         read_iter_begin + std_size_t_byteblob_size + indices_count * std_size_t_byteblob_size +
                             i * g1_byteblob_size,
                         read_iter_begin + std_size_t_byteblob_size + indices_count * std_size_t_byteblob_size +
-                            (i + 1) * g1_byteblob_size);
+                            (i + 1) * g1_byteblob_size,
+                        processingStatus);
+                    if (processingStatus != status_type::success) {
+                        return sparse_vector<T>();
+                    }
                 }
 
                 std::size_t domain_size_ = std_size_t_process(
                     read_iter_begin + std_size_t_byteblob_size + indices_count * std_size_t_byteblob_size +
                         indices_count * g1_byteblob_size,
                     read_iter_begin + std_size_t_byteblob_size + indices_count * std_size_t_byteblob_size +
-                        indices_count * g1_byteblob_size + std_size_t_byteblob_size);
-=======
-                    values[i] = g1_group_type_process<T>(read_iter_begin + std_size_t_byteblob_size + indices_count*std_size_t_byteblob_size + i * g1_byteblob_size, 
-                                                         read_iter_begin + std_size_t_byteblob_size + indices_count*std_size_t_byteblob_size + (i + 1) * g1_byteblob_size, 
-                                                         processingStatus);
-                    if (processingStatus != status_type::success){
-                        return sparse_vector<T>();
-                    }
-                }
-
-                std::size_t domain_size_ = std_size_t_process(read_iter_begin + std_size_t_byteblob_size + indices_count*std_size_t_byteblob_size + indices_count * g1_byteblob_size,
-                                                              read_iter_begin + std_size_t_byteblob_size + indices_count*std_size_t_byteblob_size + indices_count * g1_byteblob_size + std_size_t_byteblob_size,
-                                                              processingStatus);
-                if (processingStatus != status_type::success){
+                        indices_count * g1_byteblob_size + std_size_t_byteblob_size,
+                    processingStatus);
+                if (processingStatus != status_type::success) {
                     return sparse_vector<T>();
                 }
->>>>>>> 221343c2
 
                 sparse_vector<T> sv;
 
@@ -838,318 +746,228 @@
 
             template<typename T>
             static inline accumulation_vector<T>
-<<<<<<< HEAD
                 g1_accumulation_vector_process(typename std::vector<chunk_type>::const_iterator read_iter_begin,
-                                               typename std::vector<chunk_type>::const_iterator read_iter_end) {
+                                               typename std::vector<chunk_type>::const_iterator read_iter_end,
+                                               status_type &processingStatus) {
+
+                if (std::distance(read_iter_begin, read_iter_end) < g1_byteblob_size) {
+
+                    processingStatus = status_type::not_enough_data;
+
+                    return accumulation_vector<T>();
+                }
 
                 typename T::value_type first =
-                    g1_group_type_process<T>(read_iter_begin, read_iter_begin + g1_byteblob_size);
-                sparse_vector<T> rest = g1_sparse_vector_process<T>(read_iter_begin + g1_byteblob_size, read_iter_end);
-=======
-                g1_accumulation_vector_process(typename std::vector<chunk_type>::const_iterator read_iter_begin, 
-                                               typename std::vector<chunk_type>::const_iterator read_iter_end, 
-                                               status_type &processingStatus) {
-
-                if (std::distance(read_iter_begin, read_iter_end) < 
-                    g1_byteblob_size){
+                    g1_group_type_process<T>(read_iter_begin, read_iter_begin + g1_byteblob_size, processingStatus);
+
+                if (processingStatus != status_type::success) {
+                    return accumulation_vector<T>();
+                }
+
+                sparse_vector<T> rest =
+                    g1_sparse_vector_process<T>(read_iter_begin + g1_byteblob_size, read_iter_end, processingStatus);
+
+                if (processingStatus != status_type::success) {
+                    return accumulation_vector<T>();
+                }
+
+                return accumulation_vector<T>(std::move(first), std::move(rest));
+            }
+
+            static inline typename scheme_type::verification_key_type
+                verification_key_process(typename std::vector<chunk_type>::const_iterator read_iter_begin,
+                                         typename std::vector<chunk_type>::const_iterator read_iter_end,
+                                         status_type &processingStatus) {
+
+                if (std::distance(read_iter_begin, read_iter_end) <
+                    gt_byteblob_size + g2_byteblob_size + g2_byteblob_size) {
 
                     processingStatus = status_type::not_enough_data;
 
-                    return accumulation_vector<T>();
-                }
-
-                typename T::value_type first = g1_group_type_process<T>(read_iter_begin, 
-                            read_iter_begin + g1_byteblob_size,
-                            processingStatus);
-
-                if (processingStatus != status_type::success){
-                    return accumulation_vector<T>();
-                }
-
-                sparse_vector<T> rest = g1_sparse_vector_process<T>(read_iter_begin + g1_byteblob_size, 
-                            read_iter_end,
-                            processingStatus);
-
-                if (processingStatus != status_type::success){
-                    return accumulation_vector<T>();
-                }
->>>>>>> 221343c2
-
-                return accumulation_vector<T>(std::move(first), std::move(rest));
-            }
-
-            static inline typename scheme_type::verification_key_type
-<<<<<<< HEAD
-                verification_key_process(typename std::vector<chunk_type>::const_iterator read_iter_begin,
-                                         typename std::vector<chunk_type>::const_iterator read_iter_end) {
+                    return typename scheme_type::verification_key_type();
+                }
 
                 typename CurveType::gt_type::value_type alpha_g1_beta_g2 =
-                    field_type_process<typename CurveType::gt_type>(read_iter_begin,
-                                                                    read_iter_begin + gt_byteblob_size);
+                    field_type_process<typename CurveType::gt_type>(read_iter_begin, read_iter_begin + gt_byteblob_size,
+                                                                    processingStatus);
+
+                if (processingStatus != status_type::success) {
+                    return typename scheme_type::verification_key_type();
+                }
+
                 typename CurveType::g2_type::value_type gamma_g2 = g2_group_type_process<typename CurveType::g2_type>(
-                    read_iter_begin + gt_byteblob_size, read_iter_begin + gt_byteblob_size + g2_byteblob_size);
+                    read_iter_begin + gt_byteblob_size,
+                    read_iter_begin + gt_byteblob_size + g2_byteblob_size,
+                    processingStatus);
+                if (processingStatus != status_type::success) {
+                    return typename scheme_type::verification_key_type();
+                }
+
                 typename CurveType::g2_type::value_type delta_g2 = g2_group_type_process<typename CurveType::g2_type>(
                     read_iter_begin + gt_byteblob_size + g2_byteblob_size,
-                    read_iter_begin + gt_byteblob_size + g2_byteblob_size + g2_byteblob_size);
+                    read_iter_begin + gt_byteblob_size + g2_byteblob_size + g2_byteblob_size,
+                    processingStatus);
+                if (processingStatus != status_type::success) {
+                    return typename scheme_type::verification_key_type();
+                }
 
                 accumulation_vector<typename CurveType::g1_type> gamma_ABC_g1 =
-                    g1_accumulation_vector_process<typename CurveType::g1_type>(
-                        read_iter_begin + gt_byteblob_size + g2_byteblob_size + g2_byteblob_size, read_iter_end);
-=======
-                verification_key_process(typename std::vector<chunk_type>::const_iterator read_iter_begin, 
-                                         typename std::vector<chunk_type>::const_iterator read_iter_end, 
-                                         status_type &processingStatus) {
-
-                if (std::distance(read_iter_begin, read_iter_end) < 
-                    gt_byteblob_size + g2_byteblob_size + g2_byteblob_size){
+                    g1_accumulation_vector_process<typename CurveType::g1_type>(read_iter_begin + gt_byteblob_size +
+                                                                                    g2_byteblob_size + g2_byteblob_size,
+                                                                                read_iter_end,
+                                                                                processingStatus);
+
+                if (processingStatus != status_type::success) {
+                    return typename scheme_type::verification_key_type();
+                }
+
+                return typename scheme_type::verification_key_type(alpha_g1_beta_g2, gamma_g2, delta_g2, gamma_ABC_g1);
+            }
+
+            static inline typename scheme_type::primary_input_type
+                primary_input_process(typename std::vector<chunk_type>::const_iterator read_iter_begin,
+                                      typename std::vector<chunk_type>::const_iterator read_iter_end,
+                                      status_type &processingStatus) {
+
+                if (std::distance(read_iter_begin, read_iter_end) < std_size_t_byteblob_size) {
 
                     processingStatus = status_type::not_enough_data;
 
-                    return typename scheme_type::verification_key_type();
-                }
-
-                typename CurveType::gt_type::value_type alpha_g1_beta_g2 =
-                    field_type_process<typename CurveType::gt_type>(read_iter_begin, 
-                            read_iter_begin + gt_byteblob_size, 
-                            processingStatus);
-
-                if (processingStatus != status_type::success){
-                    return typename scheme_type::verification_key_type();
-                }
-
-                typename CurveType::g2_type::value_type gamma_g2 =
-                    g2_group_type_process<typename CurveType::g2_type>(read_iter_begin + gt_byteblob_size, 
-                                                                       read_iter_begin + gt_byteblob_size + g2_byteblob_size,
-                                                                       processingStatus);
-                if (processingStatus != status_type::success){
-                    return typename scheme_type::verification_key_type();
-                }
-
-                typename CurveType::g2_type::value_type delta_g2 =
-                    g2_group_type_process<typename CurveType::g2_type>(read_iter_begin + gt_byteblob_size + g2_byteblob_size, 
-                                                                read_iter_begin + gt_byteblob_size + g2_byteblob_size + g2_byteblob_size,
-                                                                processingStatus);
-                if (processingStatus != status_type::success){
-                    return typename scheme_type::verification_key_type();
-                }
-
-                accumulation_vector<typename CurveType::g1_type> gamma_ABC_g1 =
-                    g1_accumulation_vector_process<typename CurveType::g1_type>(read_iter_begin + gt_byteblob_size + g2_byteblob_size + g2_byteblob_size, 
-                                                                read_iter_end,
-                                                                processingStatus);
-
-                if (processingStatus != status_type::success){
-                    return typename scheme_type::verification_key_type();
-                }
->>>>>>> 221343c2
-
-                return typename scheme_type::verification_key_type(alpha_g1_beta_g2, gamma_g2, delta_g2, gamma_ABC_g1);
-            }
-
-            static inline typename scheme_type::primary_input_type
-<<<<<<< HEAD
-                primary_input_process(typename std::vector<chunk_type>::const_iterator read_iter_begin,
-                                      typename std::vector<chunk_type>::const_iterator read_iter_end) {
-=======
-                primary_input_process(typename std::vector<chunk_type>::const_iterator read_iter_begin, 
-                                      typename std::vector<chunk_type>::const_iterator read_iter_end, 
-                                      status_type &processingStatus) {
-
-                if (std::distance(read_iter_begin, read_iter_end) < 
-                    std_size_t_byteblob_size){
+                    return typename scheme_type::primary_input_type();
+                }
+
+                std::size_t pi_count =
+                    std_size_t_process(read_iter_begin, read_iter_begin + std_size_t_byteblob_size, processingStatus);
+
+                if (processingStatus != status_type::success) {
+                    return typename scheme_type::primary_input_type();
+                }
+
+                if (std::distance(read_iter_begin, read_iter_end) <
+                    std_size_t_byteblob_size + pi_count * fr_byteblob_size) {
 
                     processingStatus = status_type::not_enough_data;
 
                     return typename scheme_type::primary_input_type();
                 }
 
-                std::size_t pi_count = std_size_t_process(read_iter_begin, 
-                        read_iter_begin + std_size_t_byteblob_size,
-                        processingStatus);
-
-                if (processingStatus != status_type::success){
-                    return typename scheme_type::primary_input_type();
-                }
-
-                if (std::distance(read_iter_begin, read_iter_end) < 
-                    std_size_t_byteblob_size + pi_count * fr_byteblob_size){
-
-                    processingStatus = status_type::not_enough_data;
->>>>>>> 221343c2
-
-                    return typename scheme_type::primary_input_type();
-                }
-
                 std::vector<typename CurveType::scalar_field_type::value_type> pi(pi_count);
 
                 for (std::size_t i = 0; i < pi_count; i++) {
-<<<<<<< HEAD
                     pi[i] = field_type_process<typename CurveType::scalar_field_type>(
                         read_iter_begin + std_size_t_byteblob_size + i * fr_byteblob_size,
-                        read_iter_begin + std_size_t_byteblob_size + (i + 1) * fr_byteblob_size);
-=======
-                    pi[i] = field_type_process<typename CurveType::scalar_field_type>(read_iter_begin + std_size_t_byteblob_size + i * fr_byteblob_size, 
-                                                                                      read_iter_begin + std_size_t_byteblob_size + (i + 1) * fr_byteblob_size,
-                                                                                      processingStatus);
-
-                    if (processingStatus != status_type::success){
+                        read_iter_begin + std_size_t_byteblob_size + (i + 1) * fr_byteblob_size,
+                        processingStatus);
+
+                    if (processingStatus != status_type::success) {
                         return typename scheme_type::primary_input_type();
                     }
-
->>>>>>> 221343c2
                 }
 
                 return typename scheme_type::primary_input_type(pi);
             }
 
             static inline typename scheme_type::proof_type
-<<<<<<< HEAD
                 proof_process(typename std::vector<chunk_type>::const_iterator read_iter_begin,
-                              typename std::vector<chunk_type>::const_iterator read_iter_end) {
+                              typename std::vector<chunk_type>::const_iterator read_iter_end,
+                              status_type &processingStatus) {
+
+                if (std::distance(read_iter_begin, read_iter_end) <
+                    g1_byteblob_size + g2_byteblob_size + g1_byteblob_size) {
+
+                    processingStatus = status_type::not_enough_data;
+
+                    return typename scheme_type::proof_type();
+                }
 
                 typename CurveType::g1_type::value_type g_A = g1_group_type_process<typename CurveType::g1_type>(
-                    read_iter_begin, read_iter_begin + g1_byteblob_size);
+                    read_iter_begin, read_iter_begin + g1_byteblob_size, processingStatus);
+
+                if (processingStatus != status_type::success) {
+                    return typename scheme_type::proof_type();
+                }
 
                 typename CurveType::g2_type::value_type g_B = g2_group_type_process<typename CurveType::g2_type>(
-                    read_iter_begin + g1_byteblob_size, read_iter_begin + g1_byteblob_size + g2_byteblob_size);
+                    read_iter_begin + g1_byteblob_size,
+                    read_iter_begin + g1_byteblob_size + g2_byteblob_size,
+                    processingStatus);
+
+                if (processingStatus != status_type::success) {
+                    return typename scheme_type::proof_type();
+                }
 
                 typename CurveType::g1_type::value_type g_C = g1_group_type_process<typename CurveType::g1_type>(
                     read_iter_begin + g1_byteblob_size + g2_byteblob_size,
-                    read_iter_begin + g1_byteblob_size + g2_byteblob_size + g1_byteblob_size);
-=======
-                proof_process(typename std::vector<chunk_type>::const_iterator read_iter_begin, 
-                              typename std::vector<chunk_type>::const_iterator read_iter_end, 
-                              status_type &processingStatus) {
-
-                if (std::distance(read_iter_begin, read_iter_end) < 
-                    g1_byteblob_size + g2_byteblob_size + g1_byteblob_size){
-
-                    processingStatus = status_type::not_enough_data;
-
+                    read_iter_begin + g1_byteblob_size + g2_byteblob_size + g1_byteblob_size,
+                    processingStatus);
+
+                if (processingStatus != status_type::success) {
                     return typename scheme_type::proof_type();
                 }
 
-                typename CurveType::g1_type::value_type g_A =
-                    g1_group_type_process<typename CurveType::g1_type>(read_iter_begin, 
-                            read_iter_begin + g1_byteblob_size,
-                            processingStatus);
-
-                if (processingStatus != status_type::success){
-                    return typename scheme_type::proof_type();
-                }
-
-                typename CurveType::g2_type::value_type g_B =
-                    g2_group_type_process<typename CurveType::g2_type>(read_iter_begin + g1_byteblob_size, 
-                                                                       read_iter_begin + g1_byteblob_size + g2_byteblob_size,
-                                                                       processingStatus);
-
-                if (processingStatus != status_type::success){
-                    return typename scheme_type::proof_type();
-                }
-
-                typename CurveType::g1_type::value_type g_C =
-                    g1_group_type_process<typename CurveType::g1_type>(read_iter_begin + g1_byteblob_size + g2_byteblob_size, 
-                                                                       read_iter_begin + g1_byteblob_size + g2_byteblob_size + g1_byteblob_size, 
-                                                                       processingStatus);
-
-                if (processingStatus != status_type::success){
-                    return typename scheme_type::proof_type();
-                }
->>>>>>> 221343c2
-
                 return typename scheme_type::proof_type(std::move(g_A), std::move(g_B), std::move(g_C));
             }
 
-<<<<<<< HEAD
             static inline std::tuple<typename scheme_type::verification_key_type,
                                      typename scheme_type::primary_input_type, typename scheme_type::proof_type>
                 verifier_input_process(typename std::vector<chunk_type>::const_iterator read_iter_begin,
-                                       typename std::vector<chunk_type>::const_iterator read_iter_end) {
+                                       typename std::vector<chunk_type>::const_iterator read_iter_end,
+                                       status_type &processingStatus) {
 
                 const std::size_t proof_byteblob_size = g1_byteblob_size + g2_byteblob_size + g1_byteblob_size;
 
+                if (std::distance(read_iter_begin, read_iter_end) < proof_byteblob_size) {
+
+                    processingStatus = status_type::not_enough_data;
+
+                    return std::make_tuple(typename scheme_type::verification_key_type(),
+                                           typename scheme_type::primary_input_type(),
+                                           typename scheme_type::proof_type());
+                }
+
                 typename scheme_type::proof_type de_prf =
-                    proof_process(read_iter_begin, read_iter_begin + proof_byteblob_size);
+                    proof_process(read_iter_begin, read_iter_begin + proof_byteblob_size, processingStatus);
+
+                if (processingStatus != status_type::success) {
+                    return std::make_tuple(typename scheme_type::verification_key_type(),
+                                           typename scheme_type::primary_input_type(),
+                                           typename scheme_type::proof_type());
+                }
 
                 const std::size_t primary_input_byteblob_size =
                     std_size_t_byteblob_size +
                     fr_byteblob_size *
                         std_size_t_process(read_iter_begin + proof_byteblob_size,
-                                           read_iter_begin + proof_byteblob_size + std_size_t_byteblob_size);
+                                           read_iter_begin + proof_byteblob_size + std_size_t_byteblob_size,
+                                           processingStatus);
+
+                if (processingStatus != status_type::success) {
+                    return std::make_tuple(typename scheme_type::verification_key_type(),
+                                           typename scheme_type::primary_input_type(),
+                                           typename scheme_type::proof_type());
+                }
 
                 typename scheme_type::primary_input_type de_pi =
                     primary_input_process(read_iter_begin + proof_byteblob_size,
-                                          read_iter_begin + proof_byteblob_size + primary_input_byteblob_size);
-                typename scheme_type::verification_key_type de_vk = verification_key_process(
-                    read_iter_begin + proof_byteblob_size + primary_input_byteblob_size, read_iter_end);
-=======
-            static inline std::tuple<typename scheme_type::verification_key_type, 
-                                     typename scheme_type::primary_input_type,
-                                     typename scheme_type::proof_type>
-                verifier_input_process(typename std::vector<chunk_type>::const_iterator read_iter_begin, 
-                              typename std::vector<chunk_type>::const_iterator read_iter_end, 
-                              status_type &processingStatus) {
-
-                const std::size_t proof_byteblob_size = g1_byteblob_size + g2_byteblob_size + g1_byteblob_size;
-
-                if (std::distance(read_iter_begin, read_iter_end) < 
-                    proof_byteblob_size){
-
-                    processingStatus = status_type::not_enough_data;
-
-                    return std::make_tuple(
-                        typename scheme_type::verification_key_type(), 
-                        typename scheme_type::primary_input_type(),
-                        typename scheme_type::proof_type());
-                }
-
-                typename scheme_type::proof_type de_prf = proof_process(read_iter_begin, 
-                    read_iter_begin + proof_byteblob_size,
-                    processingStatus);
-                
-                if (processingStatus != status_type::success){
-                    return std::make_tuple(
-                        typename scheme_type::verification_key_type(), 
-                        typename scheme_type::primary_input_type(),
-                        typename scheme_type::proof_type());
-                }
-
-                const std::size_t primary_input_byteblob_size = 
-                    std_size_t_byteblob_size + fr_byteblob_size * 
-                        std_size_t_process(read_iter_begin + proof_byteblob_size, 
-                            read_iter_begin + proof_byteblob_size + std_size_t_byteblob_size,
-                            processingStatus);
-
-                if (processingStatus != status_type::success){
-                    return std::make_tuple(
-                        typename scheme_type::verification_key_type(), 
-                        typename scheme_type::primary_input_type(),
-                        typename scheme_type::proof_type());
-                }
-                
-                typename scheme_type::primary_input_type de_pi = primary_input_process(read_iter_begin + proof_byteblob_size, 
-                    read_iter_begin + proof_byteblob_size + primary_input_byteblob_size,
-                    processingStatus);
-
-                if (processingStatus != status_type::success){
-                    return std::make_tuple(
-                        typename scheme_type::verification_key_type(), 
-                        typename scheme_type::primary_input_type(),
-                        typename scheme_type::proof_type());
-                }
->>>>>>> 221343c2
-
-                typename scheme_type::verification_key_type de_vk = verification_key_process(read_iter_begin + proof_byteblob_size + primary_input_byteblob_size, 
-                    read_iter_end,
-                    processingStatus);
-
-                if (processingStatus != status_type::success){
-                    return std::make_tuple(
-                        typename scheme_type::verification_key_type(), 
-                        typename scheme_type::primary_input_type(),
-                        typename scheme_type::proof_type());
-                }
-                
+                                          read_iter_begin + proof_byteblob_size + primary_input_byteblob_size,
+                                          processingStatus);
+
+                if (processingStatus != status_type::success) {
+                    return std::make_tuple(typename scheme_type::verification_key_type(),
+                                           typename scheme_type::primary_input_type(),
+                                           typename scheme_type::proof_type());
+                }
+
+                typename scheme_type::verification_key_type de_vk =
+                    verification_key_process(read_iter_begin + proof_byteblob_size + primary_input_byteblob_size,
+                                             read_iter_end, processingStatus);
+
+                if (processingStatus != status_type::success) {
+                    return std::make_tuple(typename scheme_type::verification_key_type(),
+                                           typename scheme_type::primary_input_type(),
+                                           typename scheme_type::proof_type());
+                }
+
                 return std::make_tuple(de_vk, de_pi, de_prf);
             }
         };
@@ -1170,12 +988,7 @@
             template<typename FieldType>
 
             static inline
-<<<<<<< HEAD
-                typename std::enable_if<!::nil::crypto3::detail::is_extended_field<FieldType>::value, void>::type
-=======
-                typename std::enable_if<!::nil::crypto3::algebra::is_extended_field<FieldType>::value,
-                                        void>::type
->>>>>>> 221343c2
+                typename std::enable_if<!::nil::crypto3::algebra::is_extended_field<FieldType>::value, void>::type
                 field_type_process(typename FieldType::value_type input_fp,
                                    typename std::vector<chunk_type>::iterator &write_iter) {
 
@@ -1193,12 +1006,7 @@
 
             template<typename FieldType>
             static inline
-<<<<<<< HEAD
-                typename std::enable_if<::nil::crypto3::detail::is_extended_field<FieldType>::value, void>::type
-=======
-                typename std::enable_if<::nil::crypto3::algebra::is_extended_field<FieldType>::value,
-                                        void>::type
->>>>>>> 221343c2
+                typename std::enable_if<::nil::crypto3::algebra::is_extended_field<FieldType>::value, void>::type
                 field_type_process(typename FieldType::value_type input_fp,
                                    typename std::vector<chunk_type>::iterator &write_iter) {
 
