//---------------------------------------------------------------------------//
// Copyright (c) 2018-2020 Mikhail Komarov <nemo@nil.foundation>
// Copyright (c) 2020 Nikita Kaskov <nbering@nil.foundation>
// Copyright (c) 2020 Ilias Khairullin <ilias@nil.foundation>
//
// MIT License
//
// Permission is hereby granted, free of charge, to any person obtaining a copy
// of this software and associated documentation files (the "Software"), to deal
// in the Software without restriction, including without limitation the rights
// to use, copy, modify, merge, publish, distribute, sublicense, and/or sell
// copies of the Software, and to permit persons to whom the Software is
// furnished to do so, subject to the following conditions:
//
// The above copyright notice and this permission notice shall be included in all
// copies or substantial portions of the Software.
//
// THE SOFTWARE IS PROVIDED "AS IS", WITHOUT WARRANTY OF ANY KIND, EXPRESS OR
// IMPLIED, INCLUDING BUT NOT LIMITED TO THE WARRANTIES OF MERCHANTABILITY,
// FITNESS FOR A PARTICULAR PURPOSE AND NONINFRINGEMENT. IN NO EVENT SHALL THE
// AUTHORS OR COPYRIGHT HOLDERS BE LIABLE FOR ANY CLAIM, DAMAGES OR OTHER
// LIABILITY, WHETHER IN AN ACTION OF CONTRACT, TORT OR OTHERWISE, ARISING FROM,
// OUT OF OR IN CONNECTION WITH THE SOFTWARE OR THE USE OR OTHER DEALINGS IN THE
// SOFTWARE.
//---------------------------------------------------------------------------//
// @file Declaration of interfaces for a ppzkSNARK for R1CS with a security proof
// in the generic group (GG) model.
//
// This includes:
//- class for proving key
//- class for verification key
//- class for processed verification key
//- class for key pair (proving key & verification key)
//- class for proof
//- generator algorithm
//- prover algorithm
//- verifier algorithm (with strong or weak input consistency)
//- online verifier algorithm (with strong or weak input consistency)
//
// The implementation instantiates the protocol of \[Gro16].
//
//
// Acronyms:
//
//- R1CS = "Rank-1 Constraint Systems"
//- ppzkSNARK = "PreProcessing Zero-Knowledge Succinct Non-interactive ARgument of Knowledge"
//
// References:
//
//\[Gro16]:
// "On the Size of Pairing-based Non-interactive Arguments",
// Jens Groth,
// EUROCRYPT 2016,
// <https://eprint.iacr.org/2016/260>
//---------------------------------------------------------------------------//

#ifndef CRYPTO3_MARSHALLING_R1CS_GG_PPZKSNARK_TYPES_HPP
#define CRYPTO3_MARSHALLING_R1CS_GG_PPZKSNARK_TYPES_HPP

#include <vector>
#include <tuple>

#include <nil/crypto3/multiprecision/number.hpp>
#include <nil/crypto3/multiprecision/cpp_int.hpp>
#include <nil/crypto3/multiprecision/modular/modular_adaptor.hpp>

#include <nil/crypto3/zk/snark/schemes/ppzksnark/r1cs_gg_ppzksnark.hpp>
#include <nil/crypto3/zk/snark/sparse_vector.hpp>
#include <nil/crypto3/zk/snark/accumulation_vector.hpp>

#include <nil/crypto3/algebra/curves/bls12.hpp>
#include <nil/crypto3/algebra/fields/bls12/base_field.hpp>
#include <nil/crypto3/algebra/fields/bls12/scalar_field.hpp>
#include <nil/crypto3/algebra/fields/arithmetic_params/bls12.hpp>
#include <nil/crypto3/algebra/curves/params/multiexp/bls12.hpp>
#include <nil/crypto3/algebra/curves/params/wnaf/bls12.hpp>
#include <nil/crypto3/algebra/curves/detail/marshalling.hpp>

#include <nil/crypto3/detail/pack.hpp>
#include <nil/crypto3/detail/stream_endian.hpp>

namespace nil {
    namespace marshalling {

        using namespace nil::crypto3::zk::snark;
        using namespace nil::crypto3;

        template<typename ProofSystem>
        struct verifier_data_from_bits;

        template<typename CurveType>
        struct verifier_data_from_bits<nil::crypto3::zk::snark::r1cs_gg_ppzksnark<CurveType>> {

            using scheme_type = nil::crypto3::zk::snark::r1cs_gg_ppzksnark<CurveType>;

            using modulus_type = typename CurveType::base_field_type::modulus_type;

            constexpr static const std::size_t modulus_bits = CurveType::base_field_type::modulus_bits;

            using chunk_type = std::uint8_t;

            constexpr static const std::size_t chunk_size = 8;
            constexpr static const std::size_t modulus_chunks =
                modulus_bits / chunk_size + (modulus_bits % chunk_size ? 1 : 0);

            template<typename FieldType>
<<<<<<< HEAD
            static inline typename std::enable_if<!::nil::crypto3::algebra::is_extended_field<FieldType>::value,
                                                  typename FieldType::value_type>::type
=======
            static inline
                typename std::enable_if<!::nil::crypto3::algebra::is_extended_field<FieldType>::value,
                                        typename FieldType::value_type>::type
>>>>>>> 57a9de19
                field_type_process(typename std::vector<chunk_type>::const_iterator &read_iter) {

                using field_type = FieldType;

                modulus_type fp_out;

                nil::crypto3::multiprecision::import_bits(fp_out, read_iter, read_iter + modulus_chunks, chunk_size,
                                                          false);

                read_iter += modulus_chunks;

                return typename field_type::value_type(fp_out);
            }

            template<typename FieldType>
<<<<<<< HEAD
            static inline typename std::enable_if<::nil::crypto3::algebra::is_extended_field<FieldType>::value,
                                                  typename FieldType::value_type>::type
=======
            static inline
                typename std::enable_if<::nil::crypto3::algebra::is_extended_field<FieldType>::value,
                                        typename FieldType::value_type>::type
>>>>>>> 57a9de19
                field_type_process(typename std::vector<chunk_type>::const_iterator &read_iter) {

                using field_type = FieldType;

                typename field_type::value_type::data_type data;
                const std::size_t data_dimension = field_type::arity / field_type::underlying_field_type::arity;

                for (int n = 0; n < data_dimension; ++n) {
                    data[n] = field_type_process<typename field_type::underlying_field_type>(read_iter);
                }

                return typename field_type::value_type(data);
            }

            template<typename GroupType>
            static inline typename GroupType::value_type
                group_type_process(typename std::vector<chunk_type>::const_iterator &read_iter) {

                typename GroupType::underlying_field_type::value_type X =
                    field_type_process<typename GroupType::underlying_field_type>(read_iter);

                typename GroupType::underlying_field_type::value_type Y =
                    field_type_process<typename GroupType::underlying_field_type>(read_iter);

                typename GroupType::underlying_field_type::value_type Z =
                    field_type_process<typename GroupType::underlying_field_type>(read_iter);

                return typename GroupType::value_type(X, Y, Z);
            }

            static inline std::size_t std_size_t_process(typename std::vector<chunk_type>::const_iterator &read_iter) {

                std::size_t std_size_t_byteblob_size = 4;
                std::vector<std::size_t> vector_s(1, 0);
                auto iter = vector_s.begin();

                std::size_t vector_c_size = 4;
                std::vector<chunk_type> vector_c;

                vector_c.reserve(vector_c_size);
                vector_c.insert(vector_c.end(), read_iter, read_iter + vector_c_size);

                nil::crypto3::detail::pack_from<nil::crypto3::stream_endian::big_octet_big_bit, 8, 32>(vector_c, iter);

                read_iter += std_size_t_byteblob_size;

                return vector_s[0];
            }

            template<typename T>
            static inline sparse_vector<T>
                sparse_vector_process(typename std::vector<chunk_type>::const_iterator &read_iter) {

                std::size_t indices_count = std_size_t_process(read_iter);

                std::vector<std::size_t> indices(indices_count, 0);

                for (std::size_t i = 0; i < indices_count; i++) {
                    indices[i] = std_size_t_process(read_iter);
                }

                std::size_t values_count = std_size_t_process(read_iter);

                std::vector<typename T::value_type> values(values_count);

                for (std::size_t i = 0; i < values_count; i++) {
                    values[i] = group_type_process<T>(read_iter);
                }

                std::size_t domain_size_ = std_size_t_process(read_iter);

                sparse_vector<T> sv;

                sv.indices = indices;
                sv.values = values;
                sv.domain_size_ = domain_size_;

                return sv;
            }

            template<typename T>
            static inline accumulation_vector<T>
                accumulation_vector_process(typename std::vector<chunk_type>::const_iterator &read_iter) {

                typename T::value_type first = group_type_process<T>(read_iter);
                sparse_vector<T> rest = sparse_vector_process<T>(read_iter);

                return accumulation_vector<T>(std::move(first), std::move(rest));
            }

            static inline typename scheme_type::verification_key_type
                verification_key_process(typename std::vector<chunk_type>::const_iterator &read_iter) {

                using verification_key_type = typename scheme_type::verification_key_type;

                typename CurveType::gt_type::value_type alpha_g1_beta_g2 =
                    field_type_process<typename CurveType::gt_type>(read_iter);
                typename CurveType::g2_type::value_type gamma_g2 =
                    group_type_process<typename CurveType::g2_type>(read_iter);
                typename CurveType::g2_type::value_type delta_g2 =
                    group_type_process<typename CurveType::g2_type>(read_iter);

                accumulation_vector<typename CurveType::g1_type> gamma_ABC_g1 =
                    accumulation_vector_process<typename CurveType::g1_type>(read_iter);

                // verification_key_type vk = verification_key_type (
                //    alpha_g1_beta_g2, gamma_g2, delta_g2, gamma_ABC_g1);

                return verification_key_type(alpha_g1_beta_g2, gamma_g2, delta_g2, gamma_ABC_g1);
            }

            static inline typename scheme_type::primary_input_type
                primary_input_process(typename std::vector<chunk_type>::const_iterator &read_iter) {

                using primary_input_type = typename scheme_type::primary_input_type;

                std::size_t pi_count = std_size_t_process(read_iter);

                std::vector<typename CurveType::scalar_field_type::value_type> pi(pi_count);

                for (std::size_t i = 0; i < pi_count; i++) {
                    pi[i] = field_type_process<typename CurveType::scalar_field_type>(read_iter);
                }

                return primary_input_type(pi);
            }

            static inline typename scheme_type::proof_type
                proof_process(typename std::vector<chunk_type>::const_iterator &read_iter) {

                using proof_type = typename scheme_type::proof_type;

                typename CurveType::g1_type::value_type g_A =
                    group_type_process<typename CurveType::g1_type>(read_iter);
                typename CurveType::g2_type::value_type g_B =
                    group_type_process<typename CurveType::g2_type>(read_iter);
                typename CurveType::g1_type::value_type g_C =
                    group_type_process<typename CurveType::g1_type>(read_iter);

                proof_type pr = proof_type(std::move(g_A), std::move(g_B), std::move(g_C));
                return pr;
            }

        public:
            struct verifier_data {
                typename scheme_type::verification_key_type vk;
                typename scheme_type::primary_input_type pi;
                typename scheme_type::proof_type pr;

                verifier_data() {};

                verifier_data(typename scheme_type::verification_key_type vk,
                              typename scheme_type::primary_input_type pi,
                              typename scheme_type::proof_type pr) :
                    vk(vk),
                    pi(pi), pr(pr) {};
            };

            template<typename DataType>
            static inline verifier_data process(const DataType &data) {
                return verifier_data();
            }

            static inline verifier_data process(const std::vector<chunk_type> &data) {

                typename std::vector<chunk_type>::const_iterator read_iter = data.begin();

                typename scheme_type::verification_key_type vk = verification_key_process(read_iter);

                typename scheme_type::primary_input_type pi = primary_input_process(read_iter);

                typename scheme_type::proof_type pr = proof_process(read_iter);

                return verifier_data(vk, pi, pr);
            }
        };

        template<typename ProofSystem>
        struct verifier_data_to_bits;

        // TODO: reimplement private functions using field value type trait
        template<typename CurveType>
        struct verifier_data_to_bits<nil::crypto3::zk::snark::r1cs_gg_ppzksnark<CurveType>> {

            using scheme_type = nil::crypto3::zk::snark::r1cs_gg_ppzksnark<CurveType>;

            constexpr static const std::size_t modulus_bits = CurveType::base_field_type::modulus_bits;

            using chunk_type = std::uint8_t;

            constexpr static const std::size_t chunk_size = 8;
            constexpr static const std::size_t modulus_chunks =
                modulus_bits / chunk_size + (modulus_bits % chunk_size ? 1 : 0);

            template<typename FieldType>

            static inline
<<<<<<< HEAD
                typename std::enable_if<!::nil::crypto3::algebra::is_extended_field<FieldType>::value, void>::type
=======
                typename std::enable_if<!::nil::crypto3::algebra::is_extended_field<FieldType>::value,
                                        void>::type
>>>>>>> 57a9de19
                field_type_process(typename FieldType::value_type input_fp,
                                   typename std::vector<chunk_type>::iterator &write_iter) {

                typedef nil::crypto3::multiprecision::number<nil::crypto3::multiprecision::backends::cpp_int_backend<>>
                    modulus_type;

                nil::crypto3::multiprecision::export_bits(modulus_type(input_fp.data), write_iter, chunk_size, false);
                write_iter += modulus_chunks;
            }

            template<typename FieldType>
            static inline
<<<<<<< HEAD
                typename std::enable_if<::nil::crypto3::algebra::is_extended_field<FieldType>::value, void>::type
=======
                typename std::enable_if<::nil::crypto3::algebra::is_extended_field<FieldType>::value,
                                        void>::type
>>>>>>> 57a9de19
                field_type_process(typename FieldType::value_type input_fp,
                                   typename std::vector<chunk_type>::iterator &write_iter) {

                using field_type = FieldType;

                const std::size_t data_dimension = field_type::arity / field_type::underlying_field_type::arity;

                for (int n = 0; n < data_dimension; ++n) {
                    field_type_process<typename field_type::underlying_field_type>(input_fp.data[n], write_iter);
                }
            }

            template<typename GroupType>
            static inline void group_type_process(typename GroupType::value_type input_g,
                                                  typename std::vector<chunk_type>::iterator &write_iter) {

                field_type_process<typename GroupType::underlying_field_type>(input_g.X, write_iter);
                field_type_process<typename GroupType::underlying_field_type>(input_g.Y, write_iter);
                field_type_process<typename GroupType::underlying_field_type>(input_g.Z, write_iter);
            }

            static inline void std_size_t_process(std::size_t input_s, std::vector<chunk_type>::iterator &write_iter) {

                std::size_t std_size_t_byteblob_size = 4;

                std::vector<std::size_t> vector_s = {input_s};

                auto internal_write_iter = write_iter;
                nil::crypto3::detail::pack_to<nil::crypto3::stream_endian::big_octet_big_bit, 32, 8>(
                    vector_s, internal_write_iter);

                write_iter += std_size_t_byteblob_size;
            }

            template<typename T>
            static inline void sparse_vector_process(sparse_vector<T> input_sp,
                                                     typename std::vector<chunk_type>::iterator &write_iter) {

                std::size_t indices_count = input_sp.size();

                std_size_t_process(indices_count, write_iter);

                for (std::size_t i = 0; i < indices_count; i++) {
                    std_size_t_process(input_sp.indices[i], write_iter);
                }

                std::size_t values_count = input_sp.values.size();

                std_size_t_process(values_count, write_iter);

                for (std::size_t i = 0; i < values_count; i++) {
                    group_type_process<T>(input_sp.values[i], write_iter);
                }

                std_size_t_process(input_sp.domain_size_, write_iter);
            }

            template<typename T>
            static inline void accumulation_vector_process(accumulation_vector<T> input_acc,
                                                           typename std::vector<chunk_type>::iterator &write_iter) {

                group_type_process<T>(input_acc.first, write_iter);
                sparse_vector_process(input_acc.rest, write_iter);
            }

            static inline void verification_key_process(typename scheme_type::verification_key_type vk,
                                                        typename std::vector<chunk_type>::iterator &write_iter) {

                field_type_process<typename CurveType::gt_type>(vk.alpha_g1_beta_g2, write_iter);
                group_type_process<typename CurveType::g2_type>(vk.gamma_g2, write_iter);
                group_type_process<typename CurveType::g2_type>(vk.delta_g2, write_iter);

                accumulation_vector_process(vk.gamma_ABC_g1, write_iter);
            }

            static inline void primary_input_process(typename scheme_type::primary_input_type pi,
                                                     typename std::vector<chunk_type>::iterator &write_iter) {

                std::size_t pi_count = pi.size();

                std_size_t_process(pi_count, write_iter);

                for (std::size_t i = 0; i < pi_count; i++) {
                    field_type_process<typename CurveType::scalar_field_type>(pi[i], write_iter);
                }
            }

            static inline void proof_process(typename scheme_type::proof_type pr,
                                             typename std::vector<chunk_type>::iterator &write_iter) {

                group_type_process<typename CurveType::g1_type>(pr.g_A, write_iter);
                group_type_process<typename CurveType::g2_type>(pr.g_B, write_iter);
                group_type_process<typename CurveType::g1_type>(pr.g_C, write_iter);
            }

        public:
            struct verifier_data {
                typename scheme_type::verification_key_type vk;
                typename scheme_type::primary_input_type pi;
                typename scheme_type::proof_type pr;

                verifier_data() {};

                verifier_data(typename scheme_type::verification_key_type vk,
                              typename scheme_type::primary_input_type pi,
                              typename scheme_type::proof_type pr) :
                    vk(vk),
                    pi(pi), pr(pr) {};
            };

            static inline std::vector<chunk_type> process(verifier_data vd) {

                std::size_t g1_size = modulus_chunks * 3 * CurveType::g1_type::underlying_field_type::arity;
                std::size_t g2_size = modulus_chunks * 3 * CurveType::g2_type::underlying_field_type::arity;
                std::size_t std_size_t_byteblob_size = 4;

                std::size_t gt_size = modulus_chunks * CurveType::gt_type::arity;

                std::size_t sparse_vector_size =
                    std_size_t_byteblob_size + vd.vk.gamma_ABC_g1.rest.size() * std_size_t_byteblob_size +
                    std_size_t_byteblob_size + vd.vk.gamma_ABC_g1.rest.values.size() * g1_size +
                    std_size_t_byteblob_size;

                std::size_t verification_key_size = gt_size + g2_size + g2_size + g1_size + sparse_vector_size;
                std::size_t primary_input_size = std_size_t_byteblob_size + vd.pi.size() * modulus_chunks;
                std::size_t proof_size = g1_size + g2_size + g1_size;

                std::vector<chunk_type> output(verification_key_size + primary_input_size + proof_size);

                typename std::vector<chunk_type>::iterator write_iter = output.begin();

                verification_key_process(vd.vk, write_iter);

                primary_input_process(vd.pi, write_iter);

                proof_process(vd.pr, write_iter);

                return output;
            }

            static inline std::vector<chunk_type> process(typename scheme_type::verification_key_type vk,
                                                          typename scheme_type::primary_input_type pi,
                                                          typename scheme_type::proof_type pr) {

                return process(verifier_data(vk, pi, pr));
            }

            static inline std::vector<chunk_type> process() {

                return process(verifier_data());
            }
        };

        /************************ TON Virtual Machine compatible serialization *************************/

        template<typename ProofSystem>
        struct verifier_input_deserializer_tvm;

        template<>
        struct verifier_input_deserializer_tvm<
            nil::crypto3::zk::snark::r1cs_gg_ppzksnark<algebra::curves::bls12<381>>> {

            using CurveType = typename algebra::curves::bls12<381>;
            using scheme_type = nil::crypto3::zk::snark::r1cs_gg_ppzksnark<CurveType>;

            using chunk_type = std::uint8_t;
            constexpr static const std::size_t chunk_size = 8;

            static const std::size_t std_size_t_byteblob_size = 4;
            static const std::size_t g1_byteblob_size = curve_element_serializer<CurveType>::sizeof_field_element;
            static const std::size_t g2_byteblob_size = 2 * curve_element_serializer<CurveType>::sizeof_field_element;
            static const std::size_t fp_byteblob_size = CurveType::base_field_type::modulus_bits / chunk_size +
                                                        (CurveType::base_field_type::modulus_bits % chunk_size ? 1 : 0);
            static const std::size_t gt_byteblob_size = 2 * 3 * 2 * fp_byteblob_size;
            static const std::size_t fr_byteblob_size =
                CurveType::scalar_field_type::modulus_bits / chunk_size +
                (CurveType::scalar_field_type::modulus_bits % chunk_size ? 1 : 0);

            template<typename FieldType>
<<<<<<< HEAD
            static inline typename std::enable_if<!::nil::crypto3::algebra::is_extended_field<FieldType>::value,
                                                  typename FieldType::value_type>::type
                field_type_process(typename std::vector<chunk_type>::const_iterator read_iter_begin,
=======
            static inline
                typename std::enable_if<!::nil::crypto3::algebra::is_extended_field<FieldType>::value,
                                        typename FieldType::value_type>::type
                field_type_process(typename std::vector<chunk_type>::const_iterator read_iter_begin, 
>>>>>>> 57a9de19
                                   typename std::vector<chunk_type>::const_iterator read_iter_end) {

                using modulus_type = typename FieldType::modulus_type;
                using field_type = FieldType;
                constexpr const std::size_t modulus_bits = FieldType::modulus_bits;
                constexpr const std::size_t modulus_chunks =
                    modulus_bits / chunk_size + (modulus_bits % chunk_size ? 1 : 0);

                modulus_type fp_out;

                nil::crypto3::multiprecision::import_bits(fp_out, read_iter_begin, read_iter_begin + modulus_chunks,
                                                          chunk_size, false);

                return typename field_type::value_type(fp_out);
            }

            template<typename FieldType>
<<<<<<< HEAD
            static inline typename std::enable_if<::nil::crypto3::algebra::is_extended_field<FieldType>::value,
                                                  typename FieldType::value_type>::type
                field_type_process(typename std::vector<chunk_type>::const_iterator read_iter_begin,
=======
            static inline
                typename std::enable_if<::nil::crypto3::algebra::is_extended_field<FieldType>::value,
                                        typename FieldType::value_type>::type
                field_type_process(typename std::vector<chunk_type>::const_iterator read_iter_begin, 
>>>>>>> 57a9de19
                                   typename std::vector<chunk_type>::const_iterator read_iter_end) {

                using modulus_type = typename FieldType::modulus_type;
                using field_type = FieldType;
                constexpr const std::size_t modulus_bits = FieldType::modulus_bits;
                constexpr const std::size_t modulus_chunks =
                    modulus_bits / chunk_size + (modulus_bits % chunk_size ? 1 : 0);

                typename field_type::value_type::data_type data;
                const std::size_t data_dimension = field_type::arity / field_type::underlying_field_type::arity;

                for (int n = 0; n < data_dimension; ++n) {
                    data[n] = field_type_process<typename field_type::underlying_field_type>(
                        read_iter_begin + n * field_type::underlying_field_type::arity * modulus_chunks,
                        read_iter_begin + (n + 1) * field_type::underlying_field_type::arity * modulus_chunks);
                }

                return typename field_type::value_type(data);
            }

            template<typename GroupType>
            static inline typename GroupType::value_type
                g1_group_type_process(typename std::vector<chunk_type>::const_iterator read_iter_begin,
                                      typename std::vector<chunk_type>::const_iterator read_iter_end) {

                typename curve_element_serializer<CurveType>::compressed_g1_octets input_array;

                for (std::size_t i = 0; i < g1_byteblob_size; ++i) {
                    input_array[i] = read_iter_begin[i];
                }

                return curve_element_serializer<CurveType>::octets_to_g1_point(input_array);
            }

            template<typename GroupType>
            static inline typename GroupType::value_type
                g2_group_type_process(typename std::vector<chunk_type>::const_iterator read_iter_begin,
                                      typename std::vector<chunk_type>::const_iterator read_iter_end) {

                typename curve_element_serializer<CurveType>::compressed_g2_octets input_array;

                for (std::size_t i = 0; i < g2_byteblob_size; ++i) {
                    input_array[i] = read_iter_begin[i];
                }

                return curve_element_serializer<CurveType>::octets_to_g2_point(input_array);
            }

            static inline std::size_t
                std_size_t_process(typename std::vector<chunk_type>::const_iterator read_iter_begin,
                                   typename std::vector<chunk_type>::const_iterator read_iter_end) {

                std::vector<std::size_t> vector_s(1, 0);
                auto iter = vector_s.begin();

                std::size_t vector_c_size = std_size_t_byteblob_size;
                std::vector<chunk_type> vector_c;

                vector_c.reserve(vector_c_size);
                vector_c.insert(vector_c.end(), read_iter_begin, read_iter_begin + vector_c_size);

                nil::crypto3::detail::pack_from<nil::crypto3::stream_endian::big_octet_big_bit, 8, 32>(vector_c, iter);

                return vector_s[0];
            }

            template<typename T>
            static inline sparse_vector<T>
                g1_sparse_vector_process(typename std::vector<chunk_type>::const_iterator read_iter_begin,
                                         typename std::vector<chunk_type>::const_iterator read_iter_end) {

                std::size_t indices_count =
                    std_size_t_process(read_iter_begin, read_iter_begin + std_size_t_byteblob_size);

                std::vector<std::size_t> indices(indices_count, 0);

                for (std::size_t i = 0; i < indices_count; i++) {
                    indices[i] = std_size_t_process(
                        read_iter_begin + std_size_t_byteblob_size + std_size_t_byteblob_size * i,
                        read_iter_begin + std_size_t_byteblob_size + (i + 1) * std_size_t_byteblob_size);
                }

                std::vector<typename T::value_type> values(indices_count);

                for (std::size_t i = 0; i < indices_count; i++) {
                    values[i] = g1_group_type_process<T>(
                        read_iter_begin + std_size_t_byteblob_size + indices_count * std_size_t_byteblob_size +
                            i * g1_byteblob_size,
                        read_iter_begin + std_size_t_byteblob_size + indices_count * std_size_t_byteblob_size +
                            (i + 1) * g1_byteblob_size);
                }

                std::size_t domain_size_ = std_size_t_process(
                    read_iter_begin + std_size_t_byteblob_size + indices_count * std_size_t_byteblob_size +
                        indices_count * g1_byteblob_size,
                    read_iter_begin + std_size_t_byteblob_size + indices_count * std_size_t_byteblob_size +
                        indices_count * g1_byteblob_size + std_size_t_byteblob_size);

                sparse_vector<T> sv;

                sv.indices = indices;
                sv.values = values;
                sv.domain_size_ = domain_size_;

                // assert (sv.is_valid());
                assert(sv.values.size() == sv.indices.size());

                return sv;
            }

            template<typename T>
            static inline accumulation_vector<T>
                g1_accumulation_vector_process(typename std::vector<chunk_type>::const_iterator read_iter_begin,
                                               typename std::vector<chunk_type>::const_iterator read_iter_end) {

                typename T::value_type first =
                    g1_group_type_process<T>(read_iter_begin, read_iter_begin + g1_byteblob_size);
                sparse_vector<T> rest = g1_sparse_vector_process<T>(read_iter_begin + g1_byteblob_size, read_iter_end);

                return accumulation_vector<T>(std::move(first), std::move(rest));
            }

            static inline typename scheme_type::verification_key_type
                verification_key_process(typename std::vector<chunk_type>::const_iterator read_iter_begin,
                                         typename std::vector<chunk_type>::const_iterator read_iter_end) {

                typename CurveType::gt_type::value_type alpha_g1_beta_g2 =
                    field_type_process<typename CurveType::gt_type>(read_iter_begin,
                                                                    read_iter_begin + gt_byteblob_size);
                typename CurveType::g2_type::value_type gamma_g2 = g2_group_type_process<typename CurveType::g2_type>(
                    read_iter_begin + gt_byteblob_size, read_iter_begin + gt_byteblob_size + g2_byteblob_size);
                typename CurveType::g2_type::value_type delta_g2 = g2_group_type_process<typename CurveType::g2_type>(
                    read_iter_begin + gt_byteblob_size + g2_byteblob_size,
                    read_iter_begin + gt_byteblob_size + g2_byteblob_size + g2_byteblob_size);

                accumulation_vector<typename CurveType::g1_type> gamma_ABC_g1 =
                    g1_accumulation_vector_process<typename CurveType::g1_type>(
                        read_iter_begin + gt_byteblob_size + g2_byteblob_size + g2_byteblob_size, read_iter_end);

                return typename scheme_type::verification_key_type(alpha_g1_beta_g2, gamma_g2, delta_g2, gamma_ABC_g1);
            }

            static inline typename scheme_type::primary_input_type
                primary_input_process(typename std::vector<chunk_type>::const_iterator read_iter_begin,
                                      typename std::vector<chunk_type>::const_iterator read_iter_end) {

                std::size_t pi_count = std_size_t_process(read_iter_begin, read_iter_begin + std_size_t_byteblob_size);

                std::vector<typename CurveType::scalar_field_type::value_type> pi(pi_count);

                for (std::size_t i = 0; i < pi_count; i++) {
                    pi[i] = field_type_process<typename CurveType::scalar_field_type>(
                        read_iter_begin + std_size_t_byteblob_size + i * fr_byteblob_size,
                        read_iter_begin + std_size_t_byteblob_size + (i + 1) * fr_byteblob_size);
                }

                return typename scheme_type::primary_input_type(pi);
            }

            static inline typename scheme_type::proof_type
                proof_process(typename std::vector<chunk_type>::const_iterator read_iter_begin,
                              typename std::vector<chunk_type>::const_iterator read_iter_end) {

                typename CurveType::g1_type::value_type g_A = g1_group_type_process<typename CurveType::g1_type>(
                    read_iter_begin, read_iter_begin + g1_byteblob_size);

                typename CurveType::g2_type::value_type g_B = g2_group_type_process<typename CurveType::g2_type>(
                    read_iter_begin + g1_byteblob_size, read_iter_begin + g1_byteblob_size + g2_byteblob_size);

                typename CurveType::g1_type::value_type g_C = g1_group_type_process<typename CurveType::g1_type>(
                    read_iter_begin + g1_byteblob_size + g2_byteblob_size,
                    read_iter_begin + g1_byteblob_size + g2_byteblob_size + g1_byteblob_size);

                return typename scheme_type::proof_type(std::move(g_A), std::move(g_B), std::move(g_C));
            }

            static inline std::tuple<typename scheme_type::verification_key_type,
                                     typename scheme_type::primary_input_type, typename scheme_type::proof_type>
                verifier_input_process(typename std::vector<chunk_type>::const_iterator read_iter_begin,
                                       typename std::vector<chunk_type>::const_iterator read_iter_end) {

                const std::size_t proof_byteblob_size = g1_byteblob_size + g2_byteblob_size + g1_byteblob_size;

                typename scheme_type::proof_type de_prf =
                    proof_process(read_iter_begin, read_iter_begin + proof_byteblob_size);

                const std::size_t primary_input_byteblob_size =
                    std_size_t_byteblob_size +
                    fr_byteblob_size *
                        std_size_t_process(read_iter_begin + proof_byteblob_size,
                                           read_iter_begin + proof_byteblob_size + std_size_t_byteblob_size);

                typename scheme_type::primary_input_type de_pi =
                    primary_input_process(read_iter_begin + proof_byteblob_size,
                                          read_iter_begin + proof_byteblob_size + primary_input_byteblob_size);
                typename scheme_type::verification_key_type de_vk = verification_key_process(
                    read_iter_begin + proof_byteblob_size + primary_input_byteblob_size, read_iter_end);

                return std::make_tuple(de_vk, de_pi, de_prf);
            }
        };

        template<typename ProofSystem>
        struct verifier_input_serializer_tvm;

        template<>
        struct verifier_input_serializer_tvm<nil::crypto3::zk::snark::r1cs_gg_ppzksnark<algebra::curves::bls12<381>>> {

            using CurveType = typename algebra::curves::bls12<381>;
            using scheme_type = nil::crypto3::zk::snark::r1cs_gg_ppzksnark<CurveType>;

            using chunk_type = std::uint8_t;

            constexpr static const std::size_t chunk_size = 8;

            template<typename FieldType>

            static inline
<<<<<<< HEAD
                typename std::enable_if<!::nil::crypto3::algebra::is_extended_field<FieldType>::value, void>::type
=======
                typename std::enable_if<!::nil::crypto3::algebra::is_extended_field<FieldType>::value,
                                        void>::type
>>>>>>> 57a9de19
                field_type_process(typename FieldType::value_type input_fp,
                                   typename std::vector<chunk_type>::iterator &write_iter) {

                typedef nil::crypto3::multiprecision::number<nil::crypto3::multiprecision::backends::cpp_int_backend<>>
                    modulus_type;

                constexpr const std::size_t modulus_bits = FieldType::modulus_bits;

                constexpr const std::size_t modulus_chunks =
                    modulus_bits / chunk_size + (modulus_bits % chunk_size ? 1 : 0);

                nil::crypto3::multiprecision::export_bits(modulus_type(input_fp.data), write_iter, chunk_size, false);
                write_iter += modulus_chunks;
            }

            template<typename FieldType>
            static inline
<<<<<<< HEAD
                typename std::enable_if<::nil::crypto3::algebra::is_extended_field<FieldType>::value, void>::type
=======
                typename std::enable_if<::nil::crypto3::algebra::is_extended_field<FieldType>::value,
                                        void>::type
>>>>>>> 57a9de19
                field_type_process(typename FieldType::value_type input_fp,
                                   typename std::vector<chunk_type>::iterator &write_iter) {

                using field_type = FieldType;

                const std::size_t data_dimension = field_type::arity / field_type::underlying_field_type::arity;

                for (int n = 0; n < data_dimension; ++n) {
                    field_type_process<typename field_type::underlying_field_type>(input_fp.data[n], write_iter);
                }
            }

            template<typename GroupType>
            static inline void g1_group_type_process(typename GroupType::value_type input_g,
                                                     typename std::vector<chunk_type>::iterator &write_iter) {

                auto compressed_curve_group_element =
                    curve_element_serializer<CurveType>::point_to_octets_compress(input_g);

                copy(compressed_curve_group_element.begin(), compressed_curve_group_element.end(), write_iter);

                write_iter += compressed_curve_group_element.size();
            }

            template<typename GroupType>
            static inline void g2_group_type_process(typename GroupType::value_type input_g,
                                                     typename std::vector<chunk_type>::iterator &write_iter) {

                auto compressed_curve_group_element =
                    curve_element_serializer<CurveType>::point_to_octets_compress(input_g);

                copy(compressed_curve_group_element.begin(), compressed_curve_group_element.end(), write_iter);

                write_iter += compressed_curve_group_element.size();
            }

            static inline void std_size_t_process(std::size_t input_s, std::vector<chunk_type>::iterator &write_iter) {

                std::size_t std_size_t_byteblob_size = 4;
                std::vector<std::size_t> vector_s = {input_s};

                auto internal_write_iter = write_iter;
                nil::crypto3::detail::pack_to<nil::crypto3::stream_endian::big_octet_big_bit, 32, 8>(
                    vector_s, internal_write_iter);

                write_iter += std_size_t_byteblob_size;
            }

            template<typename T>
            static inline void g1_sparse_vector_process(sparse_vector<T> input_sv,
                                                        std::vector<chunk_type>::iterator &write_iter) {

                std::size_t ic_size = input_sv.values.size();
                // assert (input_sv.is_valid());
                assert(input_sv.values.size() == input_sv.indices.size());
                // Actual sparse_vector byteblob size is equal to
                //     (2 + ic_size) * std_size_t_byteblob_size + ic_size * g1_byteblob_size;
                // For accumulation vector it is
                // g1_byteblob_size more because of accumulation_vector.first

                std_size_t_process(ic_size, write_iter);

                for (auto ic_iter = input_sv.indices.begin(); ic_iter != input_sv.indices.end(); ic_iter++) {
                    std_size_t_process(*ic_iter, write_iter);
                }

                for (auto ic_iter = input_sv.values.begin(); ic_iter != input_sv.values.end(); ic_iter++) {
                    g1_group_type_process<typename CurveType::g1_type>(*ic_iter, write_iter);
                }

                std_size_t_process(input_sv.domain_size(), write_iter);
            }

            template<typename T>
            static inline void g1_accumulation_vector_process(accumulation_vector<T> input_av,
                                                              std::vector<chunk_type>::iterator &write_iter) {

                g1_group_type_process<typename CurveType::g1_type>(input_av.first, write_iter);

                g1_sparse_vector_process(input_av.rest, write_iter);
            }

            static inline std::vector<chunk_type> process(typename scheme_type::verification_key_type vk) {

                constexpr const std::size_t modulus_bits = CurveType::base_field_type::modulus_bits;

                constexpr const std::size_t modulus_chunks =
                    modulus_bits / chunk_size + (modulus_bits % chunk_size ? 1 : 0);

                std::size_t ic_size = 1 + vk.gamma_ABC_g1.rest.values.size();

                std::size_t g1_byteblob_size = curve_element_serializer<CurveType>::sizeof_field_element;
                std::size_t g2_byteblob_size = 2 * curve_element_serializer<CurveType>::sizeof_field_element;
                std::size_t std_size_t_byteblob_size = 4;

                std::size_t gt_byteblob_size = modulus_chunks * CurveType::gt_type::arity;

                std::size_t ic_byteblob_size = std_size_t_byteblob_size + ic_size * g1_byteblob_size;
                std::size_t sparse_vector_byteblob_size =
                    (2 + ic_size) * std_size_t_byteblob_size + ic_size * g1_byteblob_size;
                std::size_t accumulation_vector_byteblob_size = sparse_vector_byteblob_size + g1_byteblob_size;

                std::size_t verification_key_size =
                    gt_byteblob_size + g2_byteblob_size + g2_byteblob_size + accumulation_vector_byteblob_size;

                std::vector<chunk_type> output(verification_key_size);

                typename std::vector<chunk_type>::iterator write_iter = output.begin();

                field_type_process<typename CurveType::gt_type>(vk.alpha_g1_beta_g2, write_iter);
                g2_group_type_process<typename CurveType::g2_type>(vk.gamma_g2, write_iter);
                g2_group_type_process<typename CurveType::g2_type>(vk.delta_g2, write_iter);

                // std_size_t_process(ic_size, write_iter);

                // g1_group_type_process<typename CurveType::g1_type>(vk.gamma_ABC_g1.first, write_iter);

                // for (auto ic_iter = vk.gamma_ABC_g1.rest.values.begin(); ic_iter !=
                // vk.gamma_ABC_g1.rest.values.end(); ic_iter++) {
                //     g1_group_type_process<typename CurveType::g1_type>(*ic_iter, write_iter);
                // }

                g1_accumulation_vector_process(vk.gamma_ABC_g1, write_iter);

                return output;
            }

            static inline std::vector<chunk_type> process(typename scheme_type::primary_input_type pi) {

                constexpr const std::size_t modulus_bits = CurveType::scalar_field_type::modulus_bits;

                constexpr const std::size_t modulus_chunks =
                    modulus_bits / chunk_size + (modulus_bits % chunk_size ? 1 : 0);

                std::size_t std_size_t_byteblob_size = 4;

                std::size_t pi_count = pi.size();

                std::size_t primary_byteblob_input_size = std_size_t_byteblob_size + pi_count * modulus_chunks;

                std::vector<chunk_type> output(primary_byteblob_input_size);

                typename std::vector<chunk_type>::iterator write_iter = output.begin();

                std_size_t_process(pi_count, write_iter);

                for (std::size_t i = 0; i < pi_count; i++) {
                    field_type_process<typename CurveType::scalar_field_type>(pi[i], write_iter);
                }

                return output;
            }

            static inline std::vector<chunk_type> process(typename scheme_type::proof_type pr) {

                std::size_t g1_byteblob_size = curve_element_serializer<CurveType>::sizeof_field_element;
                std::size_t g2_byteblob_size = 2 * curve_element_serializer<CurveType>::sizeof_field_element;

                std::size_t proof_size = g1_byteblob_size + g2_byteblob_size + g1_byteblob_size;

                std::vector<chunk_type> output(proof_size);

                typename std::vector<chunk_type>::iterator write_iter = output.begin();

                g1_group_type_process<typename CurveType::g1_type>(pr.g_A, write_iter);
                g2_group_type_process<typename CurveType::g2_type>(pr.g_B, write_iter);
                g1_group_type_process<typename CurveType::g1_type>(pr.g_C, write_iter);

                return output;
            }
        };
    }    // namespace marshalling
}    // namespace nil

#endif    // CRYPTO3_MARSHALLING_R1CS_GG_PPZKSNARK_TYPES_HPP<|MERGE_RESOLUTION|>--- conflicted
+++ resolved
@@ -1,7 +1,6 @@
 //---------------------------------------------------------------------------//
 // Copyright (c) 2018-2020 Mikhail Komarov <nemo@nil.foundation>
 // Copyright (c) 2020 Nikita Kaskov <nbering@nil.foundation>
-// Copyright (c) 2020 Ilias Khairullin <ilias@nil.foundation>
 //
 // MIT License
 //
@@ -100,26 +99,20 @@
             using chunk_type = std::uint8_t;
 
             constexpr static const std::size_t chunk_size = 8;
-            constexpr static const std::size_t modulus_chunks =
-                modulus_bits / chunk_size + (modulus_bits % chunk_size ? 1 : 0);
+            constexpr static const std::size_t modulus_chunks = modulus_bits / chunk_size + (modulus_bits % chunk_size ? 1 : 0);
 
             template<typename FieldType>
-<<<<<<< HEAD
-            static inline typename std::enable_if<!::nil::crypto3::algebra::is_extended_field<FieldType>::value,
-                                                  typename FieldType::value_type>::type
-=======
             static inline
                 typename std::enable_if<!::nil::crypto3::algebra::is_extended_field<FieldType>::value,
                                         typename FieldType::value_type>::type
->>>>>>> 57a9de19
                 field_type_process(typename std::vector<chunk_type>::const_iterator &read_iter) {
 
                 using field_type = FieldType;
 
                 modulus_type fp_out;
 
-                nil::crypto3::multiprecision::import_bits(fp_out, read_iter, read_iter + modulus_chunks, chunk_size,
-                                                          false);
+                nil::crypto3::multiprecision::import_bits(fp_out, read_iter, read_iter + modulus_chunks,
+                                                          chunk_size, false);
 
                 read_iter += modulus_chunks;
 
@@ -127,20 +120,16 @@
             }
 
             template<typename FieldType>
-<<<<<<< HEAD
-            static inline typename std::enable_if<::nil::crypto3::algebra::is_extended_field<FieldType>::value,
-                                                  typename FieldType::value_type>::type
-=======
             static inline
                 typename std::enable_if<::nil::crypto3::algebra::is_extended_field<FieldType>::value,
                                         typename FieldType::value_type>::type
->>>>>>> 57a9de19
                 field_type_process(typename std::vector<chunk_type>::const_iterator &read_iter) {
 
                 using field_type = FieldType;
 
                 typename field_type::value_type::data_type data;
-                const std::size_t data_dimension = field_type::arity / field_type::underlying_field_type::arity;
+                const std::size_t data_dimension =
+                    field_type::arity / field_type::underlying_field_type::arity;
 
                 for (int n = 0; n < data_dimension; ++n) {
                     data[n] = field_type_process<typename field_type::underlying_field_type>(read_iter);
@@ -165,7 +154,8 @@
                 return typename GroupType::value_type(X, Y, Z);
             }
 
-            static inline std::size_t std_size_t_process(typename std::vector<chunk_type>::const_iterator &read_iter) {
+            static inline std::size_t
+                std_size_t_process(typename std::vector<chunk_type>::const_iterator &read_iter) {
 
                 std::size_t std_size_t_byteblob_size = 4;
                 std::vector<std::size_t> vector_s(1, 0);
@@ -177,7 +167,8 @@
                 vector_c.reserve(vector_c_size);
                 vector_c.insert(vector_c.end(), read_iter, read_iter + vector_c_size);
 
-                nil::crypto3::detail::pack_from<nil::crypto3::stream_endian::big_octet_big_bit, 8, 32>(vector_c, iter);
+                nil::crypto3::detail::pack_from<nil::crypto3::stream_endian::big_octet_big_bit, 8, 32>(
+                    vector_c, iter);
 
                 read_iter += std_size_t_byteblob_size;
 
@@ -319,6 +310,7 @@
         template<typename CurveType>
         struct verifier_data_to_bits<nil::crypto3::zk::snark::r1cs_gg_ppzksnark<CurveType>> {
 
+
             using scheme_type = nil::crypto3::zk::snark::r1cs_gg_ppzksnark<CurveType>;
 
             constexpr static const std::size_t modulus_bits = CurveType::base_field_type::modulus_bits;
@@ -326,45 +318,40 @@
             using chunk_type = std::uint8_t;
 
             constexpr static const std::size_t chunk_size = 8;
-            constexpr static const std::size_t modulus_chunks =
-                modulus_bits / chunk_size + (modulus_bits % chunk_size ? 1 : 0);
+            constexpr static const std::size_t modulus_chunks = modulus_bits / chunk_size + (modulus_bits % chunk_size ? 1 : 0);
 
             template<typename FieldType>
 
             static inline
-<<<<<<< HEAD
-                typename std::enable_if<!::nil::crypto3::algebra::is_extended_field<FieldType>::value, void>::type
-=======
                 typename std::enable_if<!::nil::crypto3::algebra::is_extended_field<FieldType>::value,
                                         void>::type
->>>>>>> 57a9de19
                 field_type_process(typename FieldType::value_type input_fp,
                                    typename std::vector<chunk_type>::iterator &write_iter) {
 
-                typedef nil::crypto3::multiprecision::number<nil::crypto3::multiprecision::backends::cpp_int_backend<>>
+                typedef nil::crypto3::multiprecision::number<
+                    nil::crypto3::multiprecision::backends::cpp_int_backend<>>
                     modulus_type;
 
-                nil::crypto3::multiprecision::export_bits(modulus_type(input_fp.data), write_iter, chunk_size, false);
+                nil::crypto3::multiprecision::export_bits(modulus_type(input_fp.data), write_iter,
+                                                          chunk_size, false);
                 write_iter += modulus_chunks;
             }
 
             template<typename FieldType>
             static inline
-<<<<<<< HEAD
-                typename std::enable_if<::nil::crypto3::algebra::is_extended_field<FieldType>::value, void>::type
-=======
                 typename std::enable_if<::nil::crypto3::algebra::is_extended_field<FieldType>::value,
                                         void>::type
->>>>>>> 57a9de19
                 field_type_process(typename FieldType::value_type input_fp,
                                    typename std::vector<chunk_type>::iterator &write_iter) {
 
                 using field_type = FieldType;
 
-                const std::size_t data_dimension = field_type::arity / field_type::underlying_field_type::arity;
+                const std::size_t data_dimension =
+                    field_type::arity / field_type::underlying_field_type::arity;
 
                 for (int n = 0; n < data_dimension; ++n) {
-                    field_type_process<typename field_type::underlying_field_type>(input_fp.data[n], write_iter);
+                    field_type_process<typename field_type::underlying_field_type>(input_fp.data[n],
+                                                                                   write_iter);
                 }
             }
 
@@ -377,7 +364,8 @@
                 field_type_process<typename GroupType::underlying_field_type>(input_g.Z, write_iter);
             }
 
-            static inline void std_size_t_process(std::size_t input_s, std::vector<chunk_type>::iterator &write_iter) {
+            static inline void std_size_t_process(std::size_t input_s,
+                                                  std::vector<chunk_type>::iterator &write_iter) {
 
                 std::size_t std_size_t_byteblob_size = 4;
 
@@ -391,8 +379,9 @@
             }
 
             template<typename T>
-            static inline void sparse_vector_process(sparse_vector<T> input_sp,
-                                                     typename std::vector<chunk_type>::iterator &write_iter) {
+            static inline void
+                sparse_vector_process(sparse_vector<T> input_sp,
+                                      typename std::vector<chunk_type>::iterator &write_iter) {
 
                 std::size_t indices_count = input_sp.size();
 
@@ -414,15 +403,17 @@
             }
 
             template<typename T>
-            static inline void accumulation_vector_process(accumulation_vector<T> input_acc,
-                                                           typename std::vector<chunk_type>::iterator &write_iter) {
+            static inline void
+                accumulation_vector_process(accumulation_vector<T> input_acc,
+                                            typename std::vector<chunk_type>::iterator &write_iter) {
 
                 group_type_process<T>(input_acc.first, write_iter);
                 sparse_vector_process(input_acc.rest, write_iter);
             }
 
-            static inline void verification_key_process(typename scheme_type::verification_key_type vk,
-                                                        typename std::vector<chunk_type>::iterator &write_iter) {
+            static inline void
+                verification_key_process(typename scheme_type::verification_key_type vk,
+                                         typename std::vector<chunk_type>::iterator &write_iter) {
 
                 field_type_process<typename CurveType::gt_type>(vk.alpha_g1_beta_g2, write_iter);
                 group_type_process<typename CurveType::g2_type>(vk.gamma_g2, write_iter);
@@ -431,8 +422,9 @@
                 accumulation_vector_process(vk.gamma_ABC_g1, write_iter);
             }
 
-            static inline void primary_input_process(typename scheme_type::primary_input_type pi,
-                                                     typename std::vector<chunk_type>::iterator &write_iter) {
+            static inline void
+                primary_input_process(typename scheme_type::primary_input_type pi,
+                                      typename std::vector<chunk_type>::iterator &write_iter) {
 
                 std::size_t pi_count = pi.size();
 
@@ -475,11 +467,11 @@
                 std::size_t gt_size = modulus_chunks * CurveType::gt_type::arity;
 
                 std::size_t sparse_vector_size =
-                    std_size_t_byteblob_size + vd.vk.gamma_ABC_g1.rest.size() * std_size_t_byteblob_size +
-                    std_size_t_byteblob_size + vd.vk.gamma_ABC_g1.rest.values.size() * g1_size +
-                    std_size_t_byteblob_size;
-
-                std::size_t verification_key_size = gt_size + g2_size + g2_size + g1_size + sparse_vector_size;
+                    std_size_t_byteblob_size + vd.vk.gamma_ABC_g1.rest.size() * std_size_t_byteblob_size + std_size_t_byteblob_size +
+                    vd.vk.gamma_ABC_g1.rest.values.size() * g1_size + std_size_t_byteblob_size;
+
+                std::size_t verification_key_size =
+                    gt_size + g2_size + g2_size + g1_size + sparse_vector_size;
                 std::size_t primary_input_size = std_size_t_byteblob_size + vd.pi.size() * modulus_chunks;
                 std::size_t proof_size = g1_size + g2_size + g1_size;
 
@@ -515,9 +507,8 @@
         struct verifier_input_deserializer_tvm;
 
         template<>
-        struct verifier_input_deserializer_tvm<
-            nil::crypto3::zk::snark::r1cs_gg_ppzksnark<algebra::curves::bls12<381>>> {
-
+        struct verifier_input_deserializer_tvm<nil::crypto3::zk::snark::r1cs_gg_ppzksnark<algebra::curves::bls12<381>>> {
+        
             using CurveType = typename algebra::curves::bls12<381>;
             using scheme_type = nil::crypto3::zk::snark::r1cs_gg_ppzksnark<CurveType>;
 
@@ -527,31 +518,21 @@
             static const std::size_t std_size_t_byteblob_size = 4;
             static const std::size_t g1_byteblob_size = curve_element_serializer<CurveType>::sizeof_field_element;
             static const std::size_t g2_byteblob_size = 2 * curve_element_serializer<CurveType>::sizeof_field_element;
-            static const std::size_t fp_byteblob_size = CurveType::base_field_type::modulus_bits / chunk_size +
-                                                        (CurveType::base_field_type::modulus_bits % chunk_size ? 1 : 0);
+            static const std::size_t fp_byteblob_size = CurveType::base_field_type::modulus_bits / chunk_size + (CurveType::base_field_type::modulus_bits % chunk_size ? 1 : 0);
             static const std::size_t gt_byteblob_size = 2 * 3 * 2 * fp_byteblob_size;
-            static const std::size_t fr_byteblob_size =
-                CurveType::scalar_field_type::modulus_bits / chunk_size +
-                (CurveType::scalar_field_type::modulus_bits % chunk_size ? 1 : 0);
+            static const std::size_t fr_byteblob_size = CurveType::scalar_field_type::modulus_bits / chunk_size + (CurveType::scalar_field_type::modulus_bits % chunk_size ? 1 : 0);
 
             template<typename FieldType>
-<<<<<<< HEAD
-            static inline typename std::enable_if<!::nil::crypto3::algebra::is_extended_field<FieldType>::value,
-                                                  typename FieldType::value_type>::type
-                field_type_process(typename std::vector<chunk_type>::const_iterator read_iter_begin,
-=======
             static inline
                 typename std::enable_if<!::nil::crypto3::algebra::is_extended_field<FieldType>::value,
                                         typename FieldType::value_type>::type
                 field_type_process(typename std::vector<chunk_type>::const_iterator read_iter_begin, 
->>>>>>> 57a9de19
                                    typename std::vector<chunk_type>::const_iterator read_iter_end) {
 
                 using modulus_type = typename FieldType::modulus_type;
                 using field_type = FieldType;
                 constexpr const std::size_t modulus_bits = FieldType::modulus_bits;
-                constexpr const std::size_t modulus_chunks =
-                    modulus_bits / chunk_size + (modulus_bits % chunk_size ? 1 : 0);
+                constexpr const std::size_t modulus_chunks = modulus_bits / chunk_size + (modulus_bits % chunk_size ? 1 : 0);
 
                 modulus_type fp_out;
 
@@ -562,31 +543,24 @@
             }
 
             template<typename FieldType>
-<<<<<<< HEAD
-            static inline typename std::enable_if<::nil::crypto3::algebra::is_extended_field<FieldType>::value,
-                                                  typename FieldType::value_type>::type
-                field_type_process(typename std::vector<chunk_type>::const_iterator read_iter_begin,
-=======
             static inline
                 typename std::enable_if<::nil::crypto3::algebra::is_extended_field<FieldType>::value,
                                         typename FieldType::value_type>::type
                 field_type_process(typename std::vector<chunk_type>::const_iterator read_iter_begin, 
->>>>>>> 57a9de19
                                    typename std::vector<chunk_type>::const_iterator read_iter_end) {
 
                 using modulus_type = typename FieldType::modulus_type;
                 using field_type = FieldType;
                 constexpr const std::size_t modulus_bits = FieldType::modulus_bits;
-                constexpr const std::size_t modulus_chunks =
-                    modulus_bits / chunk_size + (modulus_bits % chunk_size ? 1 : 0);
+                constexpr const std::size_t modulus_chunks = modulus_bits / chunk_size + (modulus_bits % chunk_size ? 1 : 0);
 
                 typename field_type::value_type::data_type data;
-                const std::size_t data_dimension = field_type::arity / field_type::underlying_field_type::arity;
+                const std::size_t data_dimension =
+                    field_type::arity / field_type::underlying_field_type::arity;
 
                 for (int n = 0; n < data_dimension; ++n) {
-                    data[n] = field_type_process<typename field_type::underlying_field_type>(
-                        read_iter_begin + n * field_type::underlying_field_type::arity * modulus_chunks,
-                        read_iter_begin + (n + 1) * field_type::underlying_field_type::arity * modulus_chunks);
+                    data[n] = field_type_process<typename field_type::underlying_field_type>(read_iter_begin + n * field_type::underlying_field_type::arity * modulus_chunks, 
+                                                                                             read_iter_begin + (n + 1) * field_type::underlying_field_type::arity * modulus_chunks);
                 }
 
                 return typename field_type::value_type(data);
@@ -594,12 +568,12 @@
 
             template<typename GroupType>
             static inline typename GroupType::value_type
-                g1_group_type_process(typename std::vector<chunk_type>::const_iterator read_iter_begin,
+                g1_group_type_process(typename std::vector<chunk_type>::const_iterator read_iter_begin, 
                                       typename std::vector<chunk_type>::const_iterator read_iter_end) {
 
                 typename curve_element_serializer<CurveType>::compressed_g1_octets input_array;
 
-                for (std::size_t i = 0; i < g1_byteblob_size; ++i) {
+                for (std::size_t i = 0; i < g1_byteblob_size; ++i){
                     input_array[i] = read_iter_begin[i];
                 }
 
@@ -608,12 +582,12 @@
 
             template<typename GroupType>
             static inline typename GroupType::value_type
-                g2_group_type_process(typename std::vector<chunk_type>::const_iterator read_iter_begin,
+                g2_group_type_process(typename std::vector<chunk_type>::const_iterator read_iter_begin, 
                                       typename std::vector<chunk_type>::const_iterator read_iter_end) {
 
                 typename curve_element_serializer<CurveType>::compressed_g2_octets input_array;
 
-                for (std::size_t i = 0; i < g2_byteblob_size; ++i) {
+                for (std::size_t i = 0; i < g2_byteblob_size; ++i){
                     input_array[i] = read_iter_begin[i];
                 }
 
@@ -621,7 +595,7 @@
             }
 
             static inline std::size_t
-                std_size_t_process(typename std::vector<chunk_type>::const_iterator read_iter_begin,
+                std_size_t_process(typename std::vector<chunk_type>::const_iterator read_iter_begin, 
                                    typename std::vector<chunk_type>::const_iterator read_iter_end) {
 
                 std::vector<std::size_t> vector_s(1, 0);
@@ -633,42 +607,35 @@
                 vector_c.reserve(vector_c_size);
                 vector_c.insert(vector_c.end(), read_iter_begin, read_iter_begin + vector_c_size);
 
-                nil::crypto3::detail::pack_from<nil::crypto3::stream_endian::big_octet_big_bit, 8, 32>(vector_c, iter);
+                nil::crypto3::detail::pack_from<nil::crypto3::stream_endian::big_octet_big_bit, 8, 32>(
+                    vector_c, iter);
 
                 return vector_s[0];
             }
 
             template<typename T>
             static inline sparse_vector<T>
-                g1_sparse_vector_process(typename std::vector<chunk_type>::const_iterator read_iter_begin,
+                g1_sparse_vector_process(typename std::vector<chunk_type>::const_iterator read_iter_begin, 
                                          typename std::vector<chunk_type>::const_iterator read_iter_end) {
 
-                std::size_t indices_count =
-                    std_size_t_process(read_iter_begin, read_iter_begin + std_size_t_byteblob_size);
+                std::size_t indices_count = std_size_t_process(read_iter_begin, read_iter_begin + std_size_t_byteblob_size);
 
                 std::vector<std::size_t> indices(indices_count, 0);
 
                 for (std::size_t i = 0; i < indices_count; i++) {
-                    indices[i] = std_size_t_process(
-                        read_iter_begin + std_size_t_byteblob_size + std_size_t_byteblob_size * i,
-                        read_iter_begin + std_size_t_byteblob_size + (i + 1) * std_size_t_byteblob_size);
+                    indices[i] = std_size_t_process(read_iter_begin + std_size_t_byteblob_size + std_size_t_byteblob_size*i, 
+                                                    read_iter_begin + std_size_t_byteblob_size + (i + 1)*std_size_t_byteblob_size);
                 }
 
                 std::vector<typename T::value_type> values(indices_count);
 
                 for (std::size_t i = 0; i < indices_count; i++) {
-                    values[i] = g1_group_type_process<T>(
-                        read_iter_begin + std_size_t_byteblob_size + indices_count * std_size_t_byteblob_size +
-                            i * g1_byteblob_size,
-                        read_iter_begin + std_size_t_byteblob_size + indices_count * std_size_t_byteblob_size +
-                            (i + 1) * g1_byteblob_size);
-                }
-
-                std::size_t domain_size_ = std_size_t_process(
-                    read_iter_begin + std_size_t_byteblob_size + indices_count * std_size_t_byteblob_size +
-                        indices_count * g1_byteblob_size,
-                    read_iter_begin + std_size_t_byteblob_size + indices_count * std_size_t_byteblob_size +
-                        indices_count * g1_byteblob_size + std_size_t_byteblob_size);
+                    values[i] = g1_group_type_process<T>(read_iter_begin + std_size_t_byteblob_size + indices_count*std_size_t_byteblob_size + i * g1_byteblob_size, 
+                                                         read_iter_begin + std_size_t_byteblob_size + indices_count*std_size_t_byteblob_size + (i + 1) * g1_byteblob_size);
+                }
+
+                std::size_t domain_size_ = std_size_t_process(read_iter_begin + std_size_t_byteblob_size + indices_count*std_size_t_byteblob_size + indices_count * g1_byteblob_size,
+                                                              read_iter_begin + std_size_t_byteblob_size + indices_count*std_size_t_byteblob_size + indices_count * g1_byteblob_size + std_size_t_byteblob_size);
 
                 sparse_vector<T> sv;
 
@@ -677,45 +644,43 @@
                 sv.domain_size_ = domain_size_;
 
                 // assert (sv.is_valid());
-                assert(sv.values.size() == sv.indices.size());
+                assert (sv.values.size() == sv.indices.size());
 
                 return sv;
             }
 
             template<typename T>
             static inline accumulation_vector<T>
-                g1_accumulation_vector_process(typename std::vector<chunk_type>::const_iterator read_iter_begin,
+                g1_accumulation_vector_process(typename std::vector<chunk_type>::const_iterator read_iter_begin, 
                                                typename std::vector<chunk_type>::const_iterator read_iter_end) {
 
-                typename T::value_type first =
-                    g1_group_type_process<T>(read_iter_begin, read_iter_begin + g1_byteblob_size);
+                typename T::value_type first = g1_group_type_process<T>(read_iter_begin, read_iter_begin + g1_byteblob_size);
                 sparse_vector<T> rest = g1_sparse_vector_process<T>(read_iter_begin + g1_byteblob_size, read_iter_end);
 
                 return accumulation_vector<T>(std::move(first), std::move(rest));
             }
 
             static inline typename scheme_type::verification_key_type
-                verification_key_process(typename std::vector<chunk_type>::const_iterator read_iter_begin,
+                verification_key_process(typename std::vector<chunk_type>::const_iterator read_iter_begin, 
                                          typename std::vector<chunk_type>::const_iterator read_iter_end) {
 
                 typename CurveType::gt_type::value_type alpha_g1_beta_g2 =
-                    field_type_process<typename CurveType::gt_type>(read_iter_begin,
-                                                                    read_iter_begin + gt_byteblob_size);
-                typename CurveType::g2_type::value_type gamma_g2 = g2_group_type_process<typename CurveType::g2_type>(
-                    read_iter_begin + gt_byteblob_size, read_iter_begin + gt_byteblob_size + g2_byteblob_size);
-                typename CurveType::g2_type::value_type delta_g2 = g2_group_type_process<typename CurveType::g2_type>(
-                    read_iter_begin + gt_byteblob_size + g2_byteblob_size,
-                    read_iter_begin + gt_byteblob_size + g2_byteblob_size + g2_byteblob_size);
+                    field_type_process<typename CurveType::gt_type>(read_iter_begin, read_iter_begin + gt_byteblob_size);
+                typename CurveType::g2_type::value_type gamma_g2 =
+                    g2_group_type_process<typename CurveType::g2_type>(read_iter_begin + gt_byteblob_size, 
+                                                                       read_iter_begin + gt_byteblob_size + g2_byteblob_size);
+                typename CurveType::g2_type::value_type delta_g2 =
+                    g2_group_type_process<typename CurveType::g2_type>(read_iter_begin + gt_byteblob_size + g2_byteblob_size, 
+                                                                read_iter_begin + gt_byteblob_size + g2_byteblob_size + g2_byteblob_size);
 
                 accumulation_vector<typename CurveType::g1_type> gamma_ABC_g1 =
-                    g1_accumulation_vector_process<typename CurveType::g1_type>(
-                        read_iter_begin + gt_byteblob_size + g2_byteblob_size + g2_byteblob_size, read_iter_end);
+                    g1_accumulation_vector_process<typename CurveType::g1_type>(read_iter_begin + gt_byteblob_size + g2_byteblob_size + g2_byteblob_size, read_iter_end);
 
                 return typename scheme_type::verification_key_type(alpha_g1_beta_g2, gamma_g2, delta_g2, gamma_ABC_g1);
             }
 
             static inline typename scheme_type::primary_input_type
-                primary_input_process(typename std::vector<chunk_type>::const_iterator read_iter_begin,
+                primary_input_process(typename std::vector<chunk_type>::const_iterator read_iter_begin, 
                                       typename std::vector<chunk_type>::const_iterator read_iter_end) {
 
                 std::size_t pi_count = std_size_t_process(read_iter_begin, read_iter_begin + std_size_t_byteblob_size);
@@ -723,52 +688,48 @@
                 std::vector<typename CurveType::scalar_field_type::value_type> pi(pi_count);
 
                 for (std::size_t i = 0; i < pi_count; i++) {
-                    pi[i] = field_type_process<typename CurveType::scalar_field_type>(
-                        read_iter_begin + std_size_t_byteblob_size + i * fr_byteblob_size,
-                        read_iter_begin + std_size_t_byteblob_size + (i + 1) * fr_byteblob_size);
+                    pi[i] = field_type_process<typename CurveType::scalar_field_type>(read_iter_begin + std_size_t_byteblob_size + i * fr_byteblob_size, 
+                                                                                      read_iter_begin + std_size_t_byteblob_size + (i + 1) * fr_byteblob_size);
                 }
 
                 return typename scheme_type::primary_input_type(pi);
             }
 
             static inline typename scheme_type::proof_type
-                proof_process(typename std::vector<chunk_type>::const_iterator read_iter_begin,
+                proof_process(typename std::vector<chunk_type>::const_iterator read_iter_begin, 
                               typename std::vector<chunk_type>::const_iterator read_iter_end) {
 
-                typename CurveType::g1_type::value_type g_A = g1_group_type_process<typename CurveType::g1_type>(
-                    read_iter_begin, read_iter_begin + g1_byteblob_size);
-
-                typename CurveType::g2_type::value_type g_B = g2_group_type_process<typename CurveType::g2_type>(
-                    read_iter_begin + g1_byteblob_size, read_iter_begin + g1_byteblob_size + g2_byteblob_size);
-
-                typename CurveType::g1_type::value_type g_C = g1_group_type_process<typename CurveType::g1_type>(
-                    read_iter_begin + g1_byteblob_size + g2_byteblob_size,
-                    read_iter_begin + g1_byteblob_size + g2_byteblob_size + g1_byteblob_size);
+                typename CurveType::g1_type::value_type g_A =
+                    g1_group_type_process<typename CurveType::g1_type>(read_iter_begin, read_iter_begin + g1_byteblob_size);
+
+                typename CurveType::g2_type::value_type g_B =
+                    g2_group_type_process<typename CurveType::g2_type>(read_iter_begin + g1_byteblob_size, 
+                                                                       read_iter_begin + g1_byteblob_size + g2_byteblob_size);
+
+                typename CurveType::g1_type::value_type g_C =
+                    g1_group_type_process<typename CurveType::g1_type>(read_iter_begin + g1_byteblob_size + g2_byteblob_size, 
+                                                                       read_iter_begin + g1_byteblob_size + g2_byteblob_size + g1_byteblob_size);
 
                 return typename scheme_type::proof_type(std::move(g_A), std::move(g_B), std::move(g_C));
             }
 
-            static inline std::tuple<typename scheme_type::verification_key_type,
-                                     typename scheme_type::primary_input_type, typename scheme_type::proof_type>
-                verifier_input_process(typename std::vector<chunk_type>::const_iterator read_iter_begin,
-                                       typename std::vector<chunk_type>::const_iterator read_iter_end) {
+            static inline std::tuple<typename scheme_type::verification_key_type, 
+                                     typename scheme_type::primary_input_type,
+                                     typename scheme_type::proof_type>
+                verifier_input_process(typename std::vector<chunk_type>::const_iterator read_iter_begin, 
+                              typename std::vector<chunk_type>::const_iterator read_iter_end) {
 
                 const std::size_t proof_byteblob_size = g1_byteblob_size + g2_byteblob_size + g1_byteblob_size;
 
-                typename scheme_type::proof_type de_prf =
-                    proof_process(read_iter_begin, read_iter_begin + proof_byteblob_size);
-
-                const std::size_t primary_input_byteblob_size =
-                    std_size_t_byteblob_size +
-                    fr_byteblob_size *
-                        std_size_t_process(read_iter_begin + proof_byteblob_size,
-                                           read_iter_begin + proof_byteblob_size + std_size_t_byteblob_size);
-
-                typename scheme_type::primary_input_type de_pi =
-                    primary_input_process(read_iter_begin + proof_byteblob_size,
-                                          read_iter_begin + proof_byteblob_size + primary_input_byteblob_size);
-                typename scheme_type::verification_key_type de_vk = verification_key_process(
-                    read_iter_begin + proof_byteblob_size + primary_input_byteblob_size, read_iter_end);
+                typename scheme_type::proof_type de_prf = proof_process(read_iter_begin, 
+                    read_iter_begin + proof_byteblob_size);
+                
+                const std::size_t primary_input_byteblob_size = std_size_t_byteblob_size + fr_byteblob_size * std_size_t_process(read_iter_begin + proof_byteblob_size, read_iter_begin + proof_byteblob_size + std_size_t_byteblob_size);
+
+                typename scheme_type::primary_input_type de_pi = primary_input_process(read_iter_begin + proof_byteblob_size, 
+                    read_iter_begin + proof_byteblob_size + primary_input_byteblob_size);
+                typename scheme_type::verification_key_type de_vk = verification_key_process(read_iter_begin + proof_byteblob_size + primary_input_byteblob_size, 
+                    read_iter_end);
 
                 return std::make_tuple(de_vk, de_pi, de_prf);
             }
@@ -790,53 +751,47 @@
             template<typename FieldType>
 
             static inline
-<<<<<<< HEAD
-                typename std::enable_if<!::nil::crypto3::algebra::is_extended_field<FieldType>::value, void>::type
-=======
                 typename std::enable_if<!::nil::crypto3::algebra::is_extended_field<FieldType>::value,
                                         void>::type
->>>>>>> 57a9de19
                 field_type_process(typename FieldType::value_type input_fp,
                                    typename std::vector<chunk_type>::iterator &write_iter) {
 
-                typedef nil::crypto3::multiprecision::number<nil::crypto3::multiprecision::backends::cpp_int_backend<>>
+                typedef nil::crypto3::multiprecision::number<
+                    nil::crypto3::multiprecision::backends::cpp_int_backend<>>
                     modulus_type;
 
                 constexpr const std::size_t modulus_bits = FieldType::modulus_bits;
 
-                constexpr const std::size_t modulus_chunks =
-                    modulus_bits / chunk_size + (modulus_bits % chunk_size ? 1 : 0);
-
-                nil::crypto3::multiprecision::export_bits(modulus_type(input_fp.data), write_iter, chunk_size, false);
+                constexpr const std::size_t modulus_chunks = modulus_bits / chunk_size + (modulus_bits % chunk_size ? 1 : 0);
+
+                nil::crypto3::multiprecision::export_bits(modulus_type(input_fp.data), write_iter,
+                                                          chunk_size, false);
                 write_iter += modulus_chunks;
             }
 
             template<typename FieldType>
             static inline
-<<<<<<< HEAD
-                typename std::enable_if<::nil::crypto3::algebra::is_extended_field<FieldType>::value, void>::type
-=======
                 typename std::enable_if<::nil::crypto3::algebra::is_extended_field<FieldType>::value,
                                         void>::type
->>>>>>> 57a9de19
                 field_type_process(typename FieldType::value_type input_fp,
                                    typename std::vector<chunk_type>::iterator &write_iter) {
 
                 using field_type = FieldType;
 
-                const std::size_t data_dimension = field_type::arity / field_type::underlying_field_type::arity;
+                const std::size_t data_dimension =
+                    field_type::arity / field_type::underlying_field_type::arity;
 
                 for (int n = 0; n < data_dimension; ++n) {
-                    field_type_process<typename field_type::underlying_field_type>(input_fp.data[n], write_iter);
+                    field_type_process<typename field_type::underlying_field_type>(input_fp.data[n],
+                                                                                   write_iter);
                 }
             }
 
             template<typename GroupType>
             static inline void g1_group_type_process(typename GroupType::value_type input_g,
-                                                     typename std::vector<chunk_type>::iterator &write_iter) {
-
-                auto compressed_curve_group_element =
-                    curve_element_serializer<CurveType>::point_to_octets_compress(input_g);
+                                                  typename std::vector<chunk_type>::iterator &write_iter) {
+
+                auto compressed_curve_group_element = curve_element_serializer<CurveType>::point_to_octets_compress(input_g);
 
                 copy(compressed_curve_group_element.begin(), compressed_curve_group_element.end(), write_iter);
 
@@ -845,17 +800,17 @@
 
             template<typename GroupType>
             static inline void g2_group_type_process(typename GroupType::value_type input_g,
-                                                     typename std::vector<chunk_type>::iterator &write_iter) {
-
-                auto compressed_curve_group_element =
-                    curve_element_serializer<CurveType>::point_to_octets_compress(input_g);
+                                                  typename std::vector<chunk_type>::iterator &write_iter) {
+                
+                auto compressed_curve_group_element = curve_element_serializer<CurveType>::point_to_octets_compress(input_g);
 
                 copy(compressed_curve_group_element.begin(), compressed_curve_group_element.end(), write_iter);
 
                 write_iter += compressed_curve_group_element.size();
             }
 
-            static inline void std_size_t_process(std::size_t input_s, std::vector<chunk_type>::iterator &write_iter) {
+            static inline void std_size_t_process(std::size_t input_s,
+                                                  std::vector<chunk_type>::iterator &write_iter) {
 
                 std::size_t std_size_t_byteblob_size = 4;
                 std::vector<std::size_t> vector_s = {input_s};
@@ -868,13 +823,14 @@
             }
 
             template<typename T>
-            static inline void g1_sparse_vector_process(sparse_vector<T> input_sv,
-                                                        std::vector<chunk_type>::iterator &write_iter) {
+            static inline void
+                g1_sparse_vector_process(sparse_vector<T> input_sv, 
+                                         std::vector<chunk_type>::iterator &write_iter) {
 
                 std::size_t ic_size = input_sv.values.size();
                 // assert (input_sv.is_valid());
-                assert(input_sv.values.size() == input_sv.indices.size());
-                // Actual sparse_vector byteblob size is equal to
+                assert (input_sv.values.size() == input_sv.indices.size());
+                // Actual sparse_vector byteblob size is equal to 
                 //     (2 + ic_size) * std_size_t_byteblob_size + ic_size * g1_byteblob_size;
                 // For accumulation vector it is
                 // g1_byteblob_size more because of accumulation_vector.first
@@ -890,11 +846,13 @@
                 }
 
                 std_size_t_process(input_sv.domain_size(), write_iter);
+
             }
 
             template<typename T>
-            static inline void g1_accumulation_vector_process(accumulation_vector<T> input_av,
-                                                              std::vector<chunk_type>::iterator &write_iter) {
+            static inline void
+                g1_accumulation_vector_process(accumulation_vector<T> input_av, 
+                                               std::vector<chunk_type>::iterator &write_iter) {
 
                 g1_group_type_process<typename CurveType::g1_type>(input_av.first, write_iter);
 
@@ -905,8 +863,7 @@
 
                 constexpr const std::size_t modulus_bits = CurveType::base_field_type::modulus_bits;
 
-                constexpr const std::size_t modulus_chunks =
-                    modulus_bits / chunk_size + (modulus_bits % chunk_size ? 1 : 0);
+                constexpr const std::size_t modulus_chunks = modulus_bits / chunk_size + (modulus_bits % chunk_size ? 1 : 0);
 
                 std::size_t ic_size = 1 + vk.gamma_ABC_g1.rest.values.size();
 
@@ -916,8 +873,9 @@
 
                 std::size_t gt_byteblob_size = modulus_chunks * CurveType::gt_type::arity;
 
-                std::size_t ic_byteblob_size = std_size_t_byteblob_size + ic_size * g1_byteblob_size;
-                std::size_t sparse_vector_byteblob_size =
+                std::size_t ic_byteblob_size = 
+                    std_size_t_byteblob_size + ic_size * g1_byteblob_size;
+                std::size_t sparse_vector_byteblob_size = 
                     (2 + ic_size) * std_size_t_byteblob_size + ic_size * g1_byteblob_size;
                 std::size_t accumulation_vector_byteblob_size = sparse_vector_byteblob_size + g1_byteblob_size;
 
@@ -936,8 +894,7 @@
 
                 // g1_group_type_process<typename CurveType::g1_type>(vk.gamma_ABC_g1.first, write_iter);
 
-                // for (auto ic_iter = vk.gamma_ABC_g1.rest.values.begin(); ic_iter !=
-                // vk.gamma_ABC_g1.rest.values.end(); ic_iter++) {
+                // for (auto ic_iter = vk.gamma_ABC_g1.rest.values.begin(); ic_iter != vk.gamma_ABC_g1.rest.values.end(); ic_iter++) {
                 //     g1_group_type_process<typename CurveType::g1_type>(*ic_iter, write_iter);
                 // }
 
@@ -950,8 +907,7 @@
 
                 constexpr const std::size_t modulus_bits = CurveType::scalar_field_type::modulus_bits;
 
-                constexpr const std::size_t modulus_chunks =
-                    modulus_bits / chunk_size + (modulus_bits % chunk_size ? 1 : 0);
+                constexpr const std::size_t modulus_chunks = modulus_bits / chunk_size + (modulus_bits % chunk_size ? 1 : 0);
 
                 std::size_t std_size_t_byteblob_size = 4;
 
@@ -990,7 +946,8 @@
                 return output;
             }
         };
-    }    // namespace marshalling
+
+    }                // namespace marshalling
 }    // namespace nil
 
 #endif    // CRYPTO3_MARSHALLING_R1CS_GG_PPZKSNARK_TYPES_HPP