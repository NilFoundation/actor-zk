--- conflicted
+++ resolved
@@ -109,39 +109,12 @@
                 typedef T type;
             };
 
-<<<<<<< HEAD
-            namespace commitments {
-                namespace detail {
-                    template<typename FieldType, typename MerkleTreeHashType, typename TranscriptHashType,
-                             std::size_t M>
-                    struct basic_batched_fri_runtime_size;
-
-                    template<typename FieldType, typename MerkleTreeHashType, typename TranscriptHashType,
-                             std::size_t M, std::size_t BatchSize>
-                    struct basic_batched_fri_compile_time_size;
-                }    // namespace detail
-            }        // namespace commitments
-
-            template<typename T>
-            struct is_batched_fri : public std::bool_constant<false> { };
-
-            template<typename FieldType, typename MerkleTreeHashType, typename TranscriptHashType, std::size_t M>
-            struct is_batched_fri<commitments::detail::basic_batched_fri_runtime_size<FieldType, MerkleTreeHashType,
-                                                                                      TranscriptHashType, M>>
-                : public std::bool_constant<true> { };
-
-            template<typename FieldType, typename MerkleTreeHashType, typename TranscriptHashType, std::size_t M,
-                     std::size_t BatchSize>
-            struct is_batched_fri<commitments::detail::basic_batched_fri_compile_time_size<
-                FieldType, MerkleTreeHashType, TranscriptHashType, M, BatchSize>> : public std::bool_constant<true> { };
-=======
             template<bool Condition, typename Type, std::size_t Size>
             struct select_container {
                 using type = typename std::
                     conditional<Condition, std::array<Type, Size>, std::vector<Type>>::type;
             };
 
->>>>>>> 11b3d956
         }    // namespace zk
     }        // namespace crypto3
 }    // namespace nil
