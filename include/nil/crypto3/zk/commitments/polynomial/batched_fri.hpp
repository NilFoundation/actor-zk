//---------------------------------------------------------------------------//
// Copyright (c) 2021 Mikhail Komarov <nemo@nil.foundation>
// Copyright (c) 2021 Nikita Kaskov <nbering@nil.foundation>
// Copyright (c) 2022 Ilia Shirobokov <i.shirobokov@nil.foundation>
//
// MIT License
//
// Permission is hereby granted, free of charge, to any person obtaining a copy
// of this software and associated documentation files (the "Software"), to deal
// in the Software without restriction, including without limitation the rights
// to use, copy, modify, merge, publish, distribute, sublicense, and/or sell
// copies of the Software, and to permit persons to whom the Software is
// furnished to do so, subject to the following conditions:
//
// The above copyright notice and this permission notice shall be included in all
// copies or substantial portions of the Software.
//
// THE SOFTWARE IS PROVIDED "AS IS", WITHOUT WARRANTY OF ANY KIND, EXPRESS OR
// IMPLIED, INCLUDING BUT NOT LIMITED TO THE WARRANTIES OF MERCHANTABILITY,
// FITNESS FOR A PARTICULAR PURPOSE AND NONINFRINGEMENT. IN NO EVENT SHALL THE
// AUTHORS OR COPYRIGHT HOLDERS BE LIABLE FOR ANY CLAIM, DAMAGES OR OTHER
// LIABILITY, WHETHER IN AN ACTION OF CONTRACT, TORT OR OTHERWISE, ARISING FROM,
// OUT OF OR IN CONNECTION WITH THE SOFTWARE OR THE USE OR OTHER DEALINGS IN THE
// SOFTWARE.
//---------------------------------------------------------------------------//

#ifndef CRYPTO3_ZK_BATCHED_FRI_COMMITMENT_SCHEME_HPP
#define CRYPTO3_ZK_BATCHED_FRI_COMMITMENT_SCHEME_HPP

#include <nil/crypto3/marshalling/algebra/types/field_element.hpp>

#include <nil/crypto3/math/polynomial/polynomial.hpp>
#include <nil/crypto3/math/polynomial/lagrange_interpolation.hpp>
#include <nil/crypto3/math/domains/evaluation_domain.hpp>
#include <nil/crypto3/math/algorithms/make_evaluation_domain.hpp>

#include <nil/crypto3/container/merkle/tree.hpp>
#include <nil/crypto3/container/merkle/proof.hpp>

#include <nil/crypto3/zk/transcript/fiat_shamir.hpp>
#include <nil/crypto3/zk/commitments/detail/polynomial/basic_batched_fri_compile_time_size.hpp>

namespace nil {
    namespace crypto3 {
        namespace zk {
            namespace commitments {

                /**
                 * @brief Based on the FRI Commitment description from \[ResShift].
                 * @tparam d ...
                 * @tparam Rounds Denoted by r in \[Placeholder].
                 *
                 * References:
                 * \[Placeholder]:
                 * "PLACEHOLDER: Transparent SNARKs from List
                 * Polynomial Commitment IOPs",
                 * Assimakis Kattis, Konstantin Panarin, Alexander Vlasov,
                 * Matter Labs,
                 * <https://eprint.iacr.org/2019/1400.pdf>
                 */
                template<typename FieldType,
                         typename MerkleTreeHashType,
                         typename TranscriptHashType,
                         std::size_t M = 2,
                         std::size_t BatchSize = 1>
<<<<<<< HEAD
                class batched_fri : public detail::basic_batched_fri_compile_time_size<FieldType, MerkleTreeHashType, TranscriptHashType, M, BatchSize> {

                    using basic_fri = detail::basic_batched_fri_compile_time_size<FieldType, MerkleTreeHashType, TranscriptHashType, M, BatchSize>;

                public:
=======
                struct batched_fri
                    : public detail::
                          basic_batched_fri<FieldType, MerkleTreeHashType, TranscriptHashType, M, BatchSize> {

                    using basic_fri =
                        detail::basic_batched_fri<FieldType, MerkleTreeHashType, TranscriptHashType, M, BatchSize>;
>>>>>>> 1e7c965e
                    constexpr static const std::size_t m = basic_fri::m;
                    constexpr static const std::size_t leaf_size = BatchSize;

                    using field_type = typename basic_fri::field_type;
                    using merkle_tree_hash_type = typename basic_fri::merkle_tree_hash_type;
                    using transcript_hash_type = typename basic_fri::transcript_hash_type;
                    using merkle_tree_type = typename basic_fri::merkle_tree_type;
                    using merkle_proof_type = typename basic_fri::merkle_proof_type;
                    using round_proof_type = typename basic_fri::round_proof_type;
                    using proof_type = typename basic_fri::proof_type;
                    using params_type = typename basic_fri::params_type;
                    using transcript_type = typename basic_fri::transcript_type;

                    using precommitment_type = typename basic_fri::precommitment_type;
                    using commitment_type = typename basic_fri::commitment_type;

                    static typename basic_fri::proof_type
                        proof_eval(const std::array<math::polynomial<typename FieldType::value_type>, leaf_size> g,
                                   precommitment_type &T,
                                   const typename basic_fri::params_type &fri_params,
                                   typename basic_fri::transcript_type &transcript =
                                       typename basic_fri::transcript_type()) {

                        return basic_fri::proof_eval(g, g, T, fri_params, transcript);
                    }

                    static bool verify_eval(
                        typename basic_fri::proof_type &proof,
                        typename basic_fri::params_type &fri_params,
                        typename basic_fri::transcript_type &transcript = typename basic_fri::transcript_type()) {

                        std::array<math::polynomial<typename FieldType::value_type>, leaf_size> U;
                        for (std::size_t polynom_index = 0; polynom_index < leaf_size; polynom_index++) {
                            U[polynom_index] = {0};
                        }

                        std::array<math::polynomial<typename FieldType::value_type>, leaf_size> V;
                        for (std::size_t polynom_index = 0; polynom_index < leaf_size; polynom_index++) {
                            V[polynom_index] = {1};
                        }

                        return basic_fri::verify_eval(proof, fri_params, U, V, transcript);
                    }
                };
            }    // namespace commitments
        }        // namespace zk
    }            // namespace crypto3
}    // namespace nil

#endif    // CRYPTO3_ZK_BATCHED_FRI_COMMITMENT_SCHEME_HPP<|MERGE_RESOLUTION|>--- conflicted
+++ resolved
@@ -63,20 +63,10 @@
                          typename TranscriptHashType,
                          std::size_t M = 2,
                          std::size_t BatchSize = 1>
-<<<<<<< HEAD
-                class batched_fri : public detail::basic_batched_fri_compile_time_size<FieldType, MerkleTreeHashType, TranscriptHashType, M, BatchSize> {
+                struct batched_fri : public detail::basic_batched_fri_compile_time_size<FieldType, MerkleTreeHashType, TranscriptHashType, M, BatchSize> {
 
                     using basic_fri = detail::basic_batched_fri_compile_time_size<FieldType, MerkleTreeHashType, TranscriptHashType, M, BatchSize>;
 
-                public:
-=======
-                struct batched_fri
-                    : public detail::
-                          basic_batched_fri<FieldType, MerkleTreeHashType, TranscriptHashType, M, BatchSize> {
-
-                    using basic_fri =
-                        detail::basic_batched_fri<FieldType, MerkleTreeHashType, TranscriptHashType, M, BatchSize>;
->>>>>>> 1e7c965e
                     constexpr static const std::size_t m = basic_fri::m;
                     constexpr static const std::size_t leaf_size = BatchSize;
 
