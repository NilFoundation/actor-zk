--- conflicted
+++ resolved
@@ -67,8 +67,6 @@
                     using basic_fri = detail::basic_fri<FieldType, MerkleTreeHashType, TranscriptHashType, M>;
 
                 public:
-<<<<<<< HEAD
-=======
                     constexpr static const std::size_t m = basic_fri::m;
 
                     using field_type = typename basic_fri::field_type;
@@ -77,7 +75,7 @@
                     using proof_type = typename basic_fri::proof_type;
                     using params_type = typename basic_fri::params_type;
                     using transcript_type = typename basic_fri::transcript_type;
->>>>>>> 95ce620d
+
                     using precommitment_type = typename basic_fri::precommitment_type;
                     using commitment_type = typename basic_fri::commitment_type;
 
