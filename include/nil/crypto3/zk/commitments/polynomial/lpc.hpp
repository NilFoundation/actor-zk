//---------------------------------------------------------------------------//
// Copyright (c) 2021 Mikhail Komarov <nemo@nil.foundation>
// Copyright (c) 2021 Nikita Kaskov <nbering@nil.foundation>
// Copyright (c) 2022 Ilia Shirobokov <i.shirobokov@nil.foundation>
//
// MIT License
//
// Permission is hereby granted, free of charge, to any person obtaining a copy
// of this software and associated documentation files (the "Software"), to deal
// in the Software without restriction, including without limitation the rights
// to use, copy, modify, merge, publish, distribute, sublicense, and/or sell
// copies of the Software, and to permit persons to whom the Software is
// furnished to do so, subject to the following conditions:
//
// The above copyright notice and this permission notice shall be included in all
// copies or substantial portions of the Software.
//
// THE SOFTWARE IS PROVIDED "AS IS", WITHOUT WARRANTY OF ANY KIND, EXPRESS OR
// IMPLIED, INCLUDING BUT NOT LIMITED TO THE WARRANTIES OF MERCHANTABILITY,
// FITNESS FOR A PARTICULAR PURPOSE AND NONINFRINGEMENT. IN NO EVENT SHALL THE
// AUTHORS OR COPYRIGHT HOLDERS BE LIABLE FOR ANY CLAIM, DAMAGES OR OTHER
// LIABILITY, WHETHER IN AN ACTION OF CONTRACT, TORT OR OTHERWISE, ARISING FROM,
// OUT OF OR IN CONNECTION WITH THE SOFTWARE OR THE USE OR OTHER DEALINGS IN THE
// SOFTWARE.
//---------------------------------------------------------------------------//

#ifndef CRYPTO3_ZK_LIST_POLYNOMIAL_COMMITMENT_SCHEME_HPP
#define CRYPTO3_ZK_LIST_POLYNOMIAL_COMMITMENT_SCHEME_HPP

#include <nil/crypto3/math/polynomial/polynomial.hpp>
#include <nil/crypto3/math/polynomial/lagrange_interpolation.hpp>

#include <nil/crypto3/container/merkle/tree.hpp>
#include <nil/crypto3/container/merkle/proof.hpp>

#include <nil/crypto3/zk/transcript/fiat_shamir.hpp>
#include <nil/crypto3/zk/commitments/detail/polynomial/basic_fri.hpp>
#include <nil/crypto3/zk/commitments/polynomial/fri.hpp>

namespace nil {
    namespace crypto3 {
        namespace zk {
            namespace commitments {
                template<typename MerkleTreeHashType,
                         typename TranscriptHashType,
                         std::size_t Lambda = 40,
                         std::size_t R = 1,
                         std::size_t M = 2>
                struct list_polynomial_commitment_params {
                    typedef MerkleTreeHashType merkle_hash_type;
                    typedef TranscriptHashType transcript_hash_type;

                    constexpr static const std::size_t lambda = Lambda;
                    constexpr static const std::size_t r = R;
                    constexpr static const std::size_t m = M;
                };

                /**
                 * @brief Based on the FRI Commitment description from \[ResShift].
                 * @tparam d ...
                 * @tparam Rounds Denoted by r in \[RedShift].
                 *
                 * References:
                 * \[RedShift]:
                 * "REDSHIFT: Transparent SNARKs from List
                 * Polynomial Commitment IOPs",
                 * Assimakis Kattis, Konstantin Panarin, Alexander Vlasov,
                 * Matter Labs,
                 * <https://eprint.iacr.org/2019/1400.pdf>
                 */
                template<typename FieldType, typename LPCParams, std::size_t K = 1>
<<<<<<< HEAD
                class list_polynomial_commitment : public detail::basic_fri<FieldType,
                                                                            typename LPCParams::merkle_hash_type,
                                                                            typename LPCParams::transcript_hash_type,
                                                                            LPCParams::m> {
=======
                struct list_polynomial_commitment : public detail::basic_fri<FieldType,
                                                                             typename LPCParams::merkle_hash_type,
                                                                             typename LPCParams::transcript_hash_type,
                                                                             LPCParams::m> {
>>>>>>> 95ce620d

                    using merkle_hash_type = typename LPCParams::merkle_hash_type;

                    constexpr static const std::size_t lambda = LPCParams::lambda;
                    constexpr static const std::size_t r = LPCParams::r;
                    constexpr static const std::size_t m = LPCParams::m;
                    constexpr static const std::size_t k = K;

                    typedef LPCParams lpc_params;

                    typedef typename containers::merkle_proof<merkle_hash_type, 2> merkle_proof_type;

                    using basic_fri = detail::basic_fri<FieldType,
                                                        typename LPCParams::merkle_hash_type,
                                                        typename LPCParams::transcript_hash_type,
                                                        m>;
<<<<<<< HEAD

                public:
=======
                    using fri_type = fri<FieldType,
                                         typename LPCParams::merkle_hash_type,
                                         typename LPCParams::transcript_hash_type,
                                         m>;

>>>>>>> 95ce620d
                    using precommitment_type = typename basic_fri::precommitment_type;
                    using commitment_type = typename basic_fri::commitment_type;

                    struct proof_type {
                        bool operator==(const proof_type &rhs) const {
                            return z == rhs.z && fri_proof == rhs.fri_proof && T_root == rhs.T_root;
                        }
                        bool operator!=(const proof_type &rhs) const {
                            return !(rhs == *this);
                        }

                        std::array<typename FieldType::value_type, k> z;

                        commitment_type T_root;

                        std::array<typename basic_fri::proof_type, lambda> fri_proof;
                    };

                    static proof_type proof_eval(
                        const std::array<typename FieldType::value_type, k> &evaluation_points,
                        precommitment_type &T,
                        const math::polynomial<typename FieldType::value_type> &g,
                        const typename basic_fri::params_type &fri_params,
                        typename basic_fri::transcript_type &transcript = typename basic_fri::transcript_type()) {

                        std::array<typename FieldType::value_type, k> z;
                        std::array<merkle_proof_type, k> p;
                        std::array<std::pair<typename FieldType::value_type, typename FieldType::value_type>, k>
                            U_interpolation_points;

                        for (std::size_t j = 0; j < k; j++) {
                            z[j] = g.evaluate(evaluation_points[j]);    // transform to point-representation
                            U_interpolation_points[j] =
                                std::make_pair(evaluation_points[j], z[j]);    // prepare points for interpolation
                        }

                        math::polynomial<typename FieldType::value_type> U = math::lagrange_interpolation(
                            U_interpolation_points);    // k is small => iterpolation goes fast

                        math::polynomial<typename FieldType::value_type> Q = (g - U);
                        for (std::size_t j = 0; j < k; j++) {
                            math::polynomial<typename FieldType::value_type> denominator_polynom = {
                                -evaluation_points[j], 1};
                            Q = Q / denominator_polynom;    // polynomial divison
                        }

                        // temporary definition, until polynomial is constexpr
                        const math::polynomial<typename FieldType::value_type> q = {0, 0, 1};

                        std::array<typename basic_fri::proof_type, lambda> fri_proof;

                        for (std::size_t round_id = 0; round_id <= lambda - 1; round_id++) {
                            fri_proof[round_id] = basic_fri::proof_eval(Q, g, T, fri_params, transcript);
                        }

                        return proof_type({z, basic_fri::commit(T), fri_proof});
                    }

                    static bool verify_eval(
                        const std::array<typename FieldType::value_type, k> &evaluation_points,
                        proof_type &proof,
                        typename basic_fri::params_type fri_params,
                        typename basic_fri::transcript_type &transcript = typename basic_fri::transcript_type()) {

                        std::array<std::pair<typename FieldType::value_type, typename FieldType::value_type>, k>
                            U_interpolation_points;

                        for (std::size_t j = 0; j < k; j++) {
                            U_interpolation_points[j] = std::make_pair(evaluation_points[j], proof.z[j]);
                        }

                        math::polynomial<typename FieldType::value_type> U =
                            math::lagrange_interpolation(U_interpolation_points);

                        math::polynomial<typename FieldType::value_type> V = {1};

                        for (std::size_t j = 0; j < k; j++) {
                            V = V * (math::polynomial<typename FieldType::value_type>({-evaluation_points[j], 1}));
                        }

                        for (std::size_t round_id = 0; round_id <= lambda - 1; round_id++) {
                            if (!basic_fri::verify_eval(proof.fri_proof[round_id], fri_params, U, V, transcript)) {
                                return false;
                            }
                        }

                        return true;
                    }
                };

                template<typename FieldType, typename LPCParams, std::size_t K>
                using lpc = list_polynomial_commitment<FieldType, LPCParams, K>;
            }    // namespace commitments
        }        // namespace zk
    }            // namespace crypto3
}    // namespace nil

#endif    // CRYPTO3_ZK_LIST_POLYNOMIAL_COMMITMENT_SCHEME_HPP<|MERGE_RESOLUTION|>--- conflicted
+++ resolved
@@ -69,17 +69,10 @@
                  * <https://eprint.iacr.org/2019/1400.pdf>
                  */
                 template<typename FieldType, typename LPCParams, std::size_t K = 1>
-<<<<<<< HEAD
-                class list_polynomial_commitment : public detail::basic_fri<FieldType,
-                                                                            typename LPCParams::merkle_hash_type,
-                                                                            typename LPCParams::transcript_hash_type,
-                                                                            LPCParams::m> {
-=======
                 struct list_polynomial_commitment : public detail::basic_fri<FieldType,
                                                                              typename LPCParams::merkle_hash_type,
                                                                              typename LPCParams::transcript_hash_type,
                                                                              LPCParams::m> {
->>>>>>> 95ce620d
 
                     using merkle_hash_type = typename LPCParams::merkle_hash_type;
 
@@ -96,16 +89,11 @@
                                                         typename LPCParams::merkle_hash_type,
                                                         typename LPCParams::transcript_hash_type,
                                                         m>;
-<<<<<<< HEAD
-
-                public:
-=======
                     using fri_type = fri<FieldType,
                                          typename LPCParams::merkle_hash_type,
                                          typename LPCParams::transcript_hash_type,
                                          m>;
 
->>>>>>> 95ce620d
                     using precommitment_type = typename basic_fri::precommitment_type;
                     using commitment_type = typename basic_fri::commitment_type;
 
