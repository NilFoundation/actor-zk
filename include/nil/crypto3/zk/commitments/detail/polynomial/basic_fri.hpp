//---------------------------------------------------------------------------//
// Copyright (c) 2021 Mikhail Komarov <nemo@nil.foundation>
// Copyright (c) 2021 Nikita Kaskov <nbering@nil.foundation>
// Copyright (c) 2022 Ilia Shirobokov <i.shirobokov@nil.foundation>
// Copyright (c) 2021-2022 Aleksei Moskvin <alalmoskvin@nil.foundation>
// Copyright (c) 2022 Ilias Khairullin <ilias@nil.foundation>
//
// MIT License
//
// Permission is hereby granted, free of charge, to any person obtaining a copy
// of this software and associated documentation files (the "Software"), to deal
// in the Software without restriction, including without limitation the rights
// to use, copy, modify, merge, publish, distribute, sublicense, and/or sell
// copies of the Software, and to permit persons to whom the Software is
// furnished to do so, subject to the following conditions:
//
// The above copyright notice and this permission notice shall be included in all
// copies or substantial portions of the Software.
//
// THE SOFTWARE IS PROVIDED "AS IS", WITHOUT WARRANTY OF ANY KIND, EXPRESS OR
// IMPLIED, INCLUDING BUT NOT LIMITED TO THE WARRANTIES OF MERCHANTABILITY,
// FITNESS FOR A PARTICULAR PURPOSE AND NONINFRINGEMENT. IN NO EVENT SHALL THE
// AUTHORS OR COPYRIGHT HOLDERS BE LIABLE FOR ANY CLAIM, DAMAGES OR OTHER
// LIABILITY, WHETHER IN AN ACTION OF CONTRACT, TORT OR OTHERWISE, ARISING FROM,
// OUT OF OR IN CONNECTION WITH THE SOFTWARE OR THE USE OR OTHER DEALINGS IN THE
// SOFTWARE.
//---------------------------------------------------------------------------//

#ifndef CRYPTO3_ZK_COMMITMENTS_BASIC_FRI_HPP
#define CRYPTO3_ZK_COMMITMENTS_BASIC_FRI_HPP

#include <nil/crypto3/marshalling/algebra/types/field_element.hpp>

#include <nil/crypto3/math/polynomial/polynomial.hpp>
#include <nil/crypto3/math/polynomial/polynomial_dfs.hpp>
#include <nil/crypto3/math/polynomial/lagrange_interpolation.hpp>
#include <nil/crypto3/math/domains/evaluation_domain.hpp>
#include <nil/crypto3/math/algorithms/make_evaluation_domain.hpp>

#include <nil/crypto3/container/merkle/tree.hpp>
#include <nil/crypto3/container/merkle/proof.hpp>

#include <nil/crypto3/zk/transcript/fiat_shamir.hpp>

#include <nil/crypto3/zk/commitments/type_traits.hpp>
#include <nil/crypto3/zk/commitments/detail/polynomial/fold_polynomial.hpp>

namespace nil {
    namespace crypto3 {
        namespace zk {
            namespace commitments {
                namespace detail {
                    template<typename T>
                    struct TD;
                    /**
                     * @brief Based on the FRI Commitment description from \[ResShift].
                     * @tparam d ...
                     * @tparam Rounds Denoted by r in \[Placeholder].
                     *
                     * References:
                     * \[Placeholder]:
                     * "PLACEHOLDER: Transparent SNARKs from List
                     * Polynomial Commitment IOPs",
                     * Assimakis Kattis, Konstantin Panarin, Alexander Vlasov,
                     * Matter Labs,
                     * <https://eprint.iacr.org/2019/1400.pdf>
                     */
                    template<typename FieldType, typename MerkleTreeHashType, typename TranscriptHashType,
                             std::size_t M, std::size_t BatchSize, bool IsConstSize>
                    struct basic_batched_fri {
                        BOOST_STATIC_ASSERT_MSG(M == 2, "unsupported m value!");

                        constexpr static const std::size_t m = M;
                        constexpr static const std::size_t leaf_size = BatchSize;
                        constexpr static const bool is_const_size = IsConstSize;

                        typedef FieldType field_type;
                        typedef MerkleTreeHashType merkle_tree_hash_type;
                        typedef TranscriptHashType transcript_hash_type;

                        typedef std::array<typename field_type::value_type, m> polynomial_value_type;
                        typedef std::vector<polynomial_value_type> polynomial_values_type;
                        typedef typename select_container<is_const_size, polynomial_values_type, leaf_size>::type
                            polynomials_values_type;
                        typedef std::vector<polynomials_values_type> rounds_polynomials_values_type;

                        typedef typename containers::merkle_tree<MerkleTreeHashType, 2> merkle_tree_type;
                        typedef typename containers::merkle_proof<MerkleTreeHashType, 2> merkle_proof_type;

                        using Endianness = nil::marshalling::option::big_endian;
                        using field_element_type =
                            nil::crypto3::marshalling::types::field_element<nil::marshalling::field_type<Endianness>,
                                                                            typename FieldType::value_type>;

                        using precommitment_type = merkle_tree_type;
                        using commitment_type = typename precommitment_type::value_type;
                        using transcript_type = transcript::fiat_shamir_heuristic_sequential<TranscriptHashType>;

                        struct params_type {
                            bool operator==(const params_type &rhs) const {
                                return r == rhs.r && max_degree == rhs.max_degree && D == rhs.D;
                            }
                            bool operator!=(const params_type &rhs) const {
                                return !(rhs == *this);
                            }

                            // TODO: Better if we can construct params_type from any batch size to another
                            params_type(
                                const typename basic_batched_fri<FieldType, MerkleTreeHashType, TranscriptHashType, M,
                                                                 1, false>::params_type &obj) {
                                r = obj.r;
                                max_degree = obj.max_degree;
                                D = obj.D;
                                step_list = obj.step_list;
                            }

                            params_type(
                                const typename basic_batched_fri<FieldType, MerkleTreeHashType, TranscriptHashType, M,
                                                                 1, true>::params_type &obj) {
                                r = obj.r;
                                max_degree = obj.max_degree;
                                D = obj.D;
                                step_list = obj.step_list;
                            }

                            params_type() {};

                            std::size_t r;
                            std::size_t max_degree;
                            std::vector<std::shared_ptr<math::evaluation_domain<FieldType>>> D;
                            std::vector<std::size_t> step_list;
                        };

                        struct round_proof_type {
                            bool operator==(const round_proof_type &rhs) const {
                                return p == rhs.p && T_root == rhs.T_root && colinear_path == rhs.colinear_path;
                            }

                            bool operator!=(const round_proof_type &rhs) const {
                                return !(rhs == *this);
                            }

                            //                          y and colinear value are stored in proof_type::values;
                            //                          for i-th round y = proof_type::values[i]; colinear_value =
                            //                          proof_type::values[i+1];

                            merkle_proof_type p;    // for y
                            typename merkle_tree_type::value_type T_root;
                            merkle_proof_type colinear_path;    // for colinear_value
                        };

                        struct proof_type {
                            bool operator==(const proof_type &rhs) const {
<<<<<<< HEAD
                                return values == rhs.values && round_proofs == rhs.round_proofs && final_polynomials == rhs.final_polynomials;
=======
                                return values == rhs.values && round_proofs == rhs.round_proofs &&
                                       final_polynomials == rhs.final_polynomials &&
                                       target_commitment == rhs.target_commitment;
>>>>>>> 568a9d0d
                            }

                            bool operator!=(const proof_type &rhs) const {
                                return !(rhs == *this);
                            }

                            /* Returns y for i-th round*/
                            polynomials_values_type &get_y(int i) {
                                return this->values[i];
                            }

                            /* Returns colinear_values for i-th round*/
                            polynomials_values_type &get_colinear_value(int i) {
                                return this->values[i + 1];
                            }

                            typedef typename select_container<is_const_size,
                                                              math::polynomial<typename FieldType::value_type>,
                                                              leaf_size>::type final_polynomials_type;

                            std::vector<round_proof_type> round_proofs;    // 0..r-2
                            final_polynomials_type final_polynomials;

                            rounds_polynomials_values_type values;    // y-s and colinear_values for round_proof_type
                        };
                    };
                }    // namespace detail
            }        // namespace commitments

            namespace algorithms {
                template<typename FRI,
                         typename std::enable_if<
                             std::is_base_of<
                                 commitments::detail::basic_batched_fri<
                                     typename FRI::field_type, typename FRI::merkle_tree_hash_type,
                                     typename FRI::transcript_hash_type, FRI::m, FRI::leaf_size, FRI::is_const_size>,
                                 FRI>::value,
                             bool>::type = true>
                static typename FRI::commitment_type commit(const typename FRI::precommitment_type &P) {
                    return P.root();
                }

                template<typename FRI, std::size_t list_size,
                         typename std::enable_if<
                             std::is_base_of<
                                 commitments::detail::basic_batched_fri<
                                     typename FRI::field_type, typename FRI::merkle_tree_hash_type,
                                     typename FRI::transcript_hash_type, FRI::m, FRI::leaf_size, FRI::is_const_size>,
                                 FRI>::value,
                             bool>::type = true>
                static std::array<typename FRI::commitment_type, list_size>
                    commit(const std::array<typename FRI::precommitment_type, list_size> &P) {

                    std::array<typename FRI::commitment_type, list_size> commits;
                    for (std::size_t i = 0; i < list_size; i++) {
                        commits[i] = commit(P);
                    }
                    return commits;
                }

                template<typename FRI>
                static inline std::size_t get_paired_index(const std::size_t x_index, const std::size_t domain_size) {
                    return (x_index + domain_size / FRI::m) % domain_size;
                }

                template<typename FRI,
                         typename std::enable_if<
                             std::is_base_of<
                                 commitments::detail::basic_batched_fri<
                                     typename FRI::field_type, typename FRI::merkle_tree_hash_type,
                                     typename FRI::transcript_hash_type, FRI::m, FRI::leaf_size, FRI::is_const_size>,
                                 FRI>::value,
                             bool>::type = true>
                static typename FRI::precommitment_type
                    precommit(math::polynomial_dfs<typename FRI::field_type::value_type> &f,
                              std::shared_ptr<math::evaluation_domain<typename FRI::field_type>>
                                  D,
                              const std::size_t fri_step) {

                    if (f.size() != D->size()) {
                        f.resize(D->size());
                    }
                    std::size_t domain_size = D->size();
                    std::size_t coset_size = 1 << fri_step;
                    std::size_t leafs_number = domain_size / coset_size;
                    std::size_t leaf_bytes = coset_size * FRI::field_element_type::length();
                    std::vector<std::vector<std::uint8_t>> y_data(leafs_number, std::vector<std::uint8_t>(leaf_bytes));

                    for (std::size_t x_index = 0; x_index < leafs_number; x_index++) {
                        std::vector<std::array<std::size_t, FRI::m>> s_indices(coset_size / FRI::m);
                        s_indices[0][0] = x_index;
                        s_indices[0][1] = get_paired_index<FRI>(x_index, domain_size);

                        auto write_iter = y_data[x_index].begin();
                        typename FRI::field_element_type y_val0(f[s_indices[0][0]]);
                        y_val0.write(write_iter, FRI::field_element_type::length());
                        typename FRI::field_element_type y_val1(f[s_indices[0][1]]);
                        y_val1.write(write_iter, FRI::field_element_type::length());

                        std::size_t base_index = domain_size / (FRI::m * FRI::m);
                        std::size_t prev_half_size = 1;
                        std::size_t i = 1;
                        while (i < coset_size / FRI::m) {
                            for (std::size_t j = 0; j < prev_half_size; j++) {
                                s_indices[i][0] = (base_index + s_indices[j][0]) % domain_size;
                                s_indices[i][1] = get_paired_index<FRI>(s_indices[i][0], domain_size);

                                typename FRI::field_element_type y_val0(f[s_indices[i][0]]);
                                y_val0.write(write_iter, FRI::field_element_type::length());
                                typename FRI::field_element_type y_val1(f[s_indices[i][1]]);
                                y_val1.write(write_iter, FRI::field_element_type::length());

                                i++;
                            }
                            base_index /= FRI::m;
                            prev_half_size <<= 1;
                        }
                    }

                    return containers::make_merkle_tree<typename FRI::merkle_tree_hash_type, FRI::m>(y_data.begin(),
                                                                                                     y_data.end());
                }

                template<typename FRI,
                         typename std::enable_if<
                             std::is_base_of<
                                 commitments::detail::basic_batched_fri<
                                     typename FRI::field_type, typename FRI::merkle_tree_hash_type,
                                     typename FRI::transcript_hash_type, FRI::m, FRI::leaf_size, FRI::is_const_size>,
                                 FRI>::value,
                             bool>::type = true>
                static typename FRI::precommitment_type
                    precommit(const math::polynomial<typename FRI::field_type::value_type> &f,
                              const std::shared_ptr<math::evaluation_domain<typename FRI::field_type>> &D,
                              const std::size_t fri_step) {

                    math::polynomial_dfs<typename FRI::field_type::value_type> f_dfs;
                    f_dfs.from_coefficients(f);

                    return precommit<FRI>(f_dfs, D, fri_step);
                }

                template<typename FRI, typename ContainerType,
                         typename std::enable_if<
                             std::is_base_of<
                                 commitments::detail::basic_batched_fri<
                                     typename FRI::field_type, typename FRI::merkle_tree_hash_type,
                                     typename FRI::transcript_hash_type, FRI::m, FRI::leaf_size, FRI::is_const_size>,
                                 FRI>::value,
                             bool>::type = true>
                static typename std::enable_if<
                    (std::is_same<typename ContainerType::value_type,
                                  math::polynomial_dfs<typename FRI::field_type::value_type>>::value),
                    typename FRI::precommitment_type>::type
                    precommit(ContainerType poly,
                              const std::shared_ptr<math::evaluation_domain<typename FRI::field_type>> &D,
                              const std::size_t fri_step) {

#ifdef ZK_PLACEHOLDER_PROFILING_ENABLED
                    auto begin = std::chrono::high_resolution_clock::now();
                    auto last = begin;
                    auto elapsed = std::chrono::duration_cast<std::chrono::milliseconds>(
                        std::chrono::high_resolution_clock::now() - last);
#endif
                    for (int i = 0; i < poly.size(); ++i) {
                        // BOOST_ASSERT (poly[i].size() == D->size());
                        if (poly[i].size() != D->size()) {
                            poly[i].resize(D->size());
                        }
                    }

                    std::size_t domain_size = D->size();
                    std::size_t list_size = poly.size();
                    std::size_t coset_size = 1 << fri_step;
                    std::size_t leafs_number = domain_size / coset_size;
                    std::vector<std::vector<std::uint8_t>> y_data(
                        leafs_number,
                        std::vector<std::uint8_t>(coset_size * FRI::field_element_type::length() * list_size));

                    for (std::size_t x_index = 0; x_index < leafs_number; x_index++) {
                        auto write_iter = y_data[x_index].begin();
                        for (std::size_t polynom_index = 0; polynom_index < list_size; polynom_index++) {
                            std::vector<std::array<std::size_t, FRI::m>> s_indices(coset_size / FRI::m);
                            s_indices[0][0] = x_index;
                            s_indices[0][1] = get_paired_index<FRI>(x_index, domain_size);

                            typename FRI::field_element_type y_val0(poly[polynom_index][s_indices[0][0]]);
                            y_val0.write(write_iter, FRI::field_element_type::length());
                            typename FRI::field_element_type y_val1(poly[polynom_index][s_indices[0][1]]);
                            y_val1.write(write_iter, FRI::field_element_type::length());

                            std::size_t base_index = domain_size / (FRI::m * FRI::m);
                            std::size_t prev_half_size = 1;
                            std::size_t i = 1;
                            while (i < coset_size / FRI::m) {
                                for (std::size_t j = 0; j < prev_half_size; j++) {
                                    s_indices[i][0] = (base_index + s_indices[j][0]) % domain_size;
                                    s_indices[i][1] = get_paired_index<FRI>(s_indices[i][0], domain_size);

                                    typename FRI::field_element_type y_val0(poly[polynom_index][s_indices[i][0]]);
                                    y_val0.write(write_iter, FRI::field_element_type::length());
                                    typename FRI::field_element_type y_val1(poly[polynom_index][s_indices[i][1]]);
                                    y_val1.write(write_iter, FRI::field_element_type::length());

                                    i++;
                                }
                                base_index /= FRI::m;
                                prev_half_size <<= 1;
                            }
                        }
                    }

                    return containers::make_merkle_tree<typename FRI::merkle_tree_hash_type, FRI::m>(y_data.begin(),
                                                                                                     y_data.end());
                }

                template<typename FRI, typename ContainerType,
                         typename std::enable_if<
                             std::is_base_of<
                                 commitments::detail::basic_batched_fri<
                                     typename FRI::field_type, typename FRI::merkle_tree_hash_type,
                                     typename FRI::transcript_hash_type, FRI::m, FRI::leaf_size, FRI::is_const_size>,
                                 FRI>::value,
                             bool>::type = true>
                static typename std::enable_if<
                    (std::is_same<typename ContainerType::value_type,
                                  math::polynomial<typename FRI::field_type::value_type>>::value),
                    typename FRI::precommitment_type>::type
                    precommit(const ContainerType &poly,
                              const std::shared_ptr<math::evaluation_domain<typename FRI::field_type>> &D,
                              const std::size_t fri_step) {

                    std::size_t list_size = poly.size();
                    std::vector<math::polynomial_dfs<typename FRI::field_type::value_type>> poly_dfs(list_size);
                    for (std::size_t i = 0; i < list_size; i++) {
                        poly_dfs[i].from_coefficients(poly[i]);
                        poly_dfs[i].resize(D->size());
                    }

                    return precommit<FRI>(poly_dfs, D, fri_step);
                }

                template<typename FRI>
                static inline typename FRI::merkle_proof_type
                    make_proof_specialized(const std::size_t x_index, const std::size_t domain_size,
                                           const typename FRI::merkle_tree_type &tree) {
                    std::size_t min_x_index = std::min(x_index, get_paired_index<FRI>(x_index, domain_size));
                    return typename FRI::merkle_proof_type(tree, min_x_index);
                }

                template<typename FRI>
                static inline std::size_t get_folded_index(std::size_t x_index, std::size_t domain_size,
                                                           const std::size_t fri_step) {
                    for (std::size_t i = 0; i < fri_step; i++) {
                        domain_size /= FRI::m;
                        x_index %= domain_size;
                    }
                    return x_index;
                }

                template<typename FRI>
                static inline bool check_step_list(const typename FRI::params_type &fri_params) {
                    if (fri_params.step_list.empty()) {
                        // step_list must not be empty
                        return false;
                    }
                    std::size_t cumulative_fri_step = 0;
                    for (std::size_t i = 0; i < fri_params.step_list.size(); ++i) {
                        if (!(fri_params.step_list[i] > 0 /* || i == 0*/)) {
                            // step_list at each layer must be at least 1
                            return false;
                        }
                        if (fri_params.step_list[i] > 10) {
                            // step_list at each layer cannot be greater than 10
                            return false;
                        }
                        cumulative_fri_step += fri_params.step_list[i];
                    }
                    if (cumulative_fri_step != fri_params.r) {
                        // FRI total reduction cannot be greater than the trace length
                        return false;
                    }
                    if (fri_params.step_list.back() != 1) {
                        return false;
                    }
                    return true;
                }

                template<typename FRI>
                bool check_initial_precommitment(const typename FRI::precommitment_type &T,
                                                 const typename FRI::params_type &fri_params) {
                    std::size_t domain_size = fri_params.D[0]->size();
                    std::size_t coset_size = 1 << fri_params.step_list[0];
                    std::size_t leafs_number = domain_size / coset_size;
                    return leafs_number == T.leaves();
                }

                template<typename FRI>
                static inline std::pair<std::vector<std::array<typename FRI::field_type::value_type, FRI::m>>,
                                        std::vector<std::array<std::size_t, FRI::m>>>
                    calculate_s(const typename FRI::field_type::value_type &x, const std::size_t x_index,
                                const std::size_t fri_step,
                                std::shared_ptr<math::evaluation_domain<typename FRI::field_type>> D) {
                    const std::size_t domain_size = D->size();
                    const std::size_t coset_size = 1 << fri_step;
                    std::vector<std::array<typename FRI::field_type::value_type, FRI::m>> s(coset_size / FRI::m);
                    std::vector<std::array<std::size_t, FRI::m>> s_indices(coset_size / FRI::m);
                    s_indices[0][0] = x_index;
                    s_indices[0][1] = get_paired_index<FRI>(s_indices[0][0], domain_size);
                    s[0][0] = D->get_domain_element(s_indices[0][0]);
                    s[0][1] = D->get_domain_element(s_indices[0][1]);
                    BOOST_ASSERT(s[0][0] == x);
                    // [0, N/4, N/8, N/8 + N/4, N/16, N/16 + N/4, N/16 + N/8, N/16 + N/8 + N/4 ...]
                    std::size_t base_index = domain_size / (FRI::m * FRI::m);
                    std::size_t prev_half_size = 1;
                    std::size_t i = 1;
                    while (i < coset_size / FRI::m) {
                        for (std::size_t j = 0; j < prev_half_size; j++) {
                            s_indices[i][0] = (base_index + s_indices[j][0]) % domain_size;
                            s_indices[i][1] = get_paired_index<FRI>(s_indices[i][0], domain_size);
                            s[i][0] = D->get_domain_element(s_indices[i][0]);
                            s[i][1] = D->get_domain_element(s_indices[i][1]);
                            i++;
                        }
                        base_index /= FRI::m;
                        prev_half_size <<= 1;
                    }

                    return std::move(std::make_pair(std::move(s), std::move(s_indices)));
                }

                template<typename FRI>
                static inline std::vector<std::pair<std::size_t, std::size_t>>
                    get_correct_order(const std::size_t x_index,
                                      const std::size_t domain_size,
                                      const std::size_t fri_step,
                                      const std::vector<std::array<std::size_t, FRI::m>> &input_s_indices) {
                    const std::size_t coset_size = 1 << fri_step;
                    BOOST_ASSERT(coset_size / FRI::m == input_s_indices.size());
                    std::vector<std::size_t> correctly_ordered_s_indices(coset_size / FRI::m);
                    correctly_ordered_s_indices[0] = get_folded_index<FRI>(x_index, domain_size, fri_step);
                    std::size_t base_index = domain_size / (FRI::m * FRI::m);
                    std::size_t prev_half_size = 1;
                    std::size_t i = 1;
                    while (i < coset_size / FRI::m) {
                        for (std::size_t j = 0; j < prev_half_size; j++) {
                            correctly_ordered_s_indices[i] =
                                (base_index + correctly_ordered_s_indices[j]) % domain_size;
                            i++;
                        }
                        base_index /= FRI::m;
                        prev_half_size <<= 1;
                    }
                    std::vector<std::pair<std::size_t, std::size_t>> correct_order_idx(coset_size / FRI::m);
                    for (i = 0; i < coset_size / FRI::m; i++) {
                        auto found_it =
                            std::find_if(std::cbegin(input_s_indices), std::cend(input_s_indices), [&](const auto &v) {
                                if (v[0] == correctly_ordered_s_indices[i] &&
                                    v[1] == get_paired_index<FRI>(correctly_ordered_s_indices[i], domain_size)) {
                                    correct_order_idx[i].second = 0;
                                    return true;
                                } else if (v[1] == correctly_ordered_s_indices[i] &&
                                           v[0] == get_paired_index<FRI>(correctly_ordered_s_indices[i], domain_size)) {
                                    correct_order_idx[i].second = 1;
                                    return true;
                                }
                                return false;
                            });
                        if (found_it != std::cend(input_s_indices)) {
                            correct_order_idx[i].first = std::distance(std::cbegin(input_s_indices), found_it);
                        } else {
                            BOOST_ASSERT(false);
                        }
                    }
                    return correct_order_idx;
                }

                template<
                    typename FRI, typename ContainerType,
                    typename std::enable_if<
                        std::is_base_of<
                            commitments::detail::basic_batched_fri<
                                typename FRI::field_type, typename FRI::merkle_tree_hash_type,
                                typename FRI::transcript_hash_type, FRI::m, FRI::leaf_size, FRI::is_const_size>,
                            FRI>::value &&
                            (!std::is_same_v<typename ContainerType::value_type, typename FRI::field_type::value_type>),
                        bool>::type = true>
                static typename FRI::proof_type
                    proof_eval(ContainerType f,
                               ContainerType g,
                               const typename FRI::precommitment_type &T,
                               const typename FRI::params_type &fri_params,
                               typename FRI::transcript_type &transcript = typename FRI::transcript_type()) {
                    BOOST_ASSERT(check_step_list<FRI>(fri_params));
                    BOOST_ASSERT(check_initial_precommitment<FRI>(T, fri_params));

                    if constexpr (std::is_same_v<math::polynomial_dfs<typename FRI::field_type::value_type>,
                                                 typename ContainerType::value_type>) {
                        for (int i = 0; i < f.size(); ++i) {
                            // BOOST_ASSERT(g[i].size() == fri_params.D[0]->size());
                            if (f[i].size() != fri_params.D[0]->size()) {
                                f[i].resize(fri_params.D[0]->size());
                            }
                            if (g[i].size() != fri_params.D[0]->size()) {
                                g[i].resize(fri_params.D[0]->size());
                            }
                        }
                    }

                    BOOST_ASSERT(f.size() == g.size());
                    std::size_t leaf_size = f.size();

                    transcript(commit<FRI>(T));

                    // TODO: how to sample x?
                    std::size_t domain_size = fri_params.D[0]->size();
                    std::uint64_t x_index = (transcript.template int_challenge<std::uint64_t>()) % domain_size;
                    typename FRI::field_type::value_type x = fri_params.D[0]->get_domain_element(x_index);

                    std::vector<typename FRI::round_proof_type> round_proofs;
                    std::unique_ptr<typename FRI::merkle_tree_type> p_tree =
                        std::make_unique<typename FRI::merkle_tree_type>(T);
                    typename FRI::merkle_tree_type T_next;

                    std::size_t basis_index = 0;
                    std::vector<std::array<typename FRI::field_type::value_type, FRI::m>> s;
                    std::vector<std::array<std::size_t, FRI::m>> s_indices;

                    typename FRI::rounds_polynomials_values_type values;

                    for (std::size_t i = 0; i < fri_params.step_list.size() - 1; i++) {
                        domain_size = fri_params.D[basis_index]->size();
                        x_index %= domain_size;

                        // m = 2, so:
                        if constexpr (FRI::m == 2) {
                            std::tie(s, s_indices) =
                                calculate_s<FRI>(x, x_index, fri_params.step_list[i], fri_params.D[basis_index]);
                        } else {
                            return {};
                        }

                        typename FRI::polynomials_values_type y;
                        if constexpr (!FRI::is_const_size) {
                            y.resize(leaf_size);
                        }

                        std::size_t coset_size = 1 << fri_params.step_list[i];
                        BOOST_ASSERT(coset_size / FRI::m == s.size());
                        BOOST_ASSERT(coset_size / FRI::m == s_indices.size());
                        if (basis_index == 0) {
                            for (std::size_t polynom_index = 0; polynom_index < leaf_size; polynom_index++) {
                                y[polynom_index].resize(coset_size / FRI::m);
                                for (std::size_t j = 0; j < coset_size / FRI::m; j++) {
                                    if constexpr (std::is_same_v<
                                                      math::polynomial_dfs<typename FRI::field_type::value_type>,
                                                      typename ContainerType::value_type>) {
                                        y[polynom_index][j][0] = g[polynom_index][s_indices[j][0]];
                                        y[polynom_index][j][1] = g[polynom_index][s_indices[j][1]];
                                    } else {
                                        y[polynom_index][j][0] = g[polynom_index].evaluate(s[j][0]);
                                        y[polynom_index][j][1] = g[polynom_index].evaluate(s[j][1]);
                                    }
                                }
                            }
                            values.push_back(y);    // y for first round
                        }

                        // TODO: check if leaf index calculation is correct
                        auto p = make_proof_specialized<FRI>(
                            get_folded_index<FRI>(x_index, domain_size, fri_params.step_list[i]), domain_size, *p_tree);

                        typename FRI::polynomials_values_type colinear_value;
                        if constexpr (!FRI::is_const_size) {
                            colinear_value.resize(leaf_size);
                        }

                        for (std::size_t step_i = 0; step_i < fri_params.step_list[i]; step_i++, basis_index++) {
                            typename FRI::field_type::value_type alpha =
                                transcript.template challenge<typename FRI::field_type>();

                            for (std::size_t polynom_index = 0; polynom_index < leaf_size; polynom_index++) {
                                if constexpr (std::is_same_v<math::polynomial_dfs<typename FRI::field_type::value_type>,
                                                             typename ContainerType::value_type>) {
                                    if (basis_index == 0) {
                                        f[polynom_index].resize(fri_params.D[basis_index]->size());
                                    }
                                    f[polynom_index] = commitments::detail::fold_polynomial<typename FRI::field_type>(
                                        f[polynom_index], alpha, fri_params.D[basis_index]);
                                } else {
                                    f[polynom_index] = commitments::detail::fold_polynomial<typename FRI::field_type>(
                                        f[polynom_index], alpha);
                                }
                            }

                            x_index = x_index % (fri_params.D[basis_index + 1]->size());
                            x = fri_params.D[basis_index + 1]->get_domain_element(x_index);
                        }

                        std::tie(s, s_indices) =
                            calculate_s<FRI>(x, x_index, fri_params.step_list[i + 1], fri_params.D[basis_index]);
                        coset_size = 1 << fri_params.step_list[i + 1];
                        BOOST_ASSERT(coset_size / FRI::m == s.size());
                        BOOST_ASSERT(coset_size / FRI::m == s_indices.size());
                        for (std::size_t polynom_index = 0; polynom_index < leaf_size; polynom_index++) {
                            colinear_value[polynom_index].resize(coset_size / FRI::m);
                            for (std::size_t j = 0; j < coset_size / FRI::m; j++) {
                                if constexpr (std::is_same_v<math::polynomial_dfs<typename FRI::field_type::value_type>,
                                                             typename ContainerType::value_type>) {
                                    colinear_value[polynom_index][j][0] = f[polynom_index][s_indices[j][0]];
                                    colinear_value[polynom_index][j][1] = f[polynom_index][s_indices[j][1]];
                                } else {
                                    colinear_value[polynom_index][j][0] = f[polynom_index].evaluate(s[j][0]);
                                    colinear_value[polynom_index][j][1] = f[polynom_index].evaluate(s[j][1]);
                                }
                            }
                        }
                        values.push_back(colinear_value);    // colinear_value for this iteration and y for the next.

                        T_next = precommit<FRI>(f, fri_params.D[basis_index],
                                                fri_params.step_list[i + 1]);    // new merkle tree
                        transcript(commit<FRI>(T_next));

                        typename FRI::merkle_proof_type colinear_path = make_proof_specialized<FRI>(
                            get_folded_index<FRI>(x_index, fri_params.D[basis_index]->size(),
                                                  fri_params.step_list[i + 1]),
                            fri_params.D[basis_index]->size(), T_next);

                        round_proofs.push_back(typename FRI::round_proof_type({p, p_tree->root(), colinear_path}));

                        p_tree = std::make_unique<typename FRI::merkle_tree_type>(T_next);
                    }

                    typename FRI::proof_type::final_polynomials_type final_polynomials;

                    if constexpr (!FRI::is_const_size) {
                        final_polynomials.resize(f.size());
                    }
                    if constexpr (std::is_same_v<math::polynomial_dfs<typename FRI::field_type::value_type>,
                                                 typename ContainerType::value_type>) {
                        for (std::size_t polynom_index = 0; polynom_index < f.size(); polynom_index++) {
                            final_polynomials[polynom_index] =
                                math::polynomial<typename FRI::field_type::value_type>(f[polynom_index].coefficients());
                        }
                    } else {
                        for (std::size_t polynom_index = 0; polynom_index < f.size(); polynom_index++) {
                            final_polynomials[polynom_index] = f[polynom_index];
                        }
                    }
<<<<<<< HEAD
                    
                    return typename FRI::proof_type({round_proofs, final_polynomials, values});
=======

                    return typename FRI::proof_type({round_proofs, final_polynomials, commit<FRI>(T), values});
>>>>>>> 568a9d0d
                }

                template<
                    typename FRI, typename PolynomType,
                    typename std::enable_if<
                        std::is_base_of<
                            commitments::detail::basic_batched_fri<
                                typename FRI::field_type, typename FRI::merkle_tree_hash_type,
                                typename FRI::transcript_hash_type, FRI::m, FRI::leaf_size, FRI::is_const_size>,
                            FRI>::value &&
                            (std::is_same_v<typename PolynomType::value_type, typename FRI::field_type::value_type>),
                        bool>::type = true>
                static typename FRI::proof_type
                    proof_eval(PolynomType f,
                               const PolynomType &g,
                               const typename FRI::precommitment_type &T,
                               const typename FRI::params_type &fri_params,
                               typename FRI::transcript_type &transcript = typename FRI::transcript_type()) {
                    std::array<PolynomType, 1> f_new = {f};
                    std::array<PolynomType, 1> g_new = {g};

                    return proof_eval<FRI>(f_new, g_new, T, fri_params, transcript);
                }

                template<
                    typename FRI, typename ContainerType,
                    typename std::enable_if<
                        std::is_base_of<
                            commitments::detail::basic_batched_fri<
                                typename FRI::field_type, typename FRI::merkle_tree_hash_type,
                                typename FRI::transcript_hash_type, FRI::m, FRI::leaf_size, FRI::is_const_size>,
                            FRI>::value &&
                            (!std::is_same_v<typename ContainerType::value_type, typename FRI::field_type::value_type>),
                        bool>::type = true>
                static typename FRI::proof_type
                    proof_eval(ContainerType f,
                               ContainerType g,
                               const typename FRI::params_type &fri_params,
                               typename FRI::transcript_type &transcript = typename FRI::transcript_type()) {
                    // TODO: f or g should be commited first
                    typename FRI::precommitment_type T = precommit<FRI>(g, fri_params.D[0], fri_params.step_list[0]);

                    return proof_eval<FRI>(f, g, T, fri_params, transcript);
                }

                template<
                    typename FRI, typename PolynomType,
                    typename std::enable_if<
                        std::is_base_of<
                            commitments::detail::basic_batched_fri<
                                typename FRI::field_type, typename FRI::merkle_tree_hash_type,
                                typename FRI::transcript_hash_type, FRI::m, FRI::leaf_size, FRI::is_const_size>,
                            FRI>::value &&
                            (std::is_same_v<typename PolynomType::value_type, typename FRI::field_type::value_type>),
                        bool>::type = true>
                static typename FRI::proof_type
                    proof_eval(PolynomType f,
                               const PolynomType &g,
                               const typename FRI::params_type &fri_params,
                               typename FRI::transcript_type &transcript = typename FRI::transcript_type()) {
                    std::array<PolynomType, 1> f_new = {f};
                    std::array<PolynomType, 1> g_new = {g};

                    // TODO: f or g should be commited first
                    typename FRI::precommitment_type T =
                        precommit<FRI>(g_new, fri_params.D[0], fri_params.step_list[0]);

                    return proof_eval<FRI>(f_new, g_new, fri_params, transcript);
                }

                template<
                    typename FRI, typename ContainerType,
                    typename std::enable_if<
                        std::is_base_of<
                            commitments::detail::basic_batched_fri<
                                typename FRI::field_type, typename FRI::merkle_tree_hash_type,
                                typename FRI::transcript_hash_type, FRI::m, FRI::leaf_size, FRI::is_const_size>,
                            FRI>::value &&
                            !std::is_same_v<typename ContainerType::value_type, typename FRI::field_type::value_type>,
                        bool>::type = true>
                static bool verify_eval(typename FRI::proof_type &proof,
                                        typename FRI::params_type &fri_params,
                                        const typename FRI::commitment_type &t_polynomials,
                                        const ContainerType &U,
                                        const ContainerType &V,
                                        typename FRI::transcript_type &transcript = typename FRI::transcript_type()) {
                    BOOST_ASSERT(check_step_list<FRI>(fri_params));
                    BOOST_ASSERT(U.size() == V.size());

                    std::size_t leaf_size;
                    if constexpr (!FRI::is_const_size) {
                        leaf_size = proof.final_polynomials.size();
                    } else {
                        leaf_size = FRI::leaf_size;
                    }

                    transcript(t_polynomials);

                    std::size_t domain_size = fri_params.D[0]->size();
                    std::uint64_t x_index = (transcript.template int_challenge<std::uint64_t>()) % domain_size;
                    typename FRI::field_type::value_type x = fri_params.D[0]->get_domain_element(x_index);
                    std::uint64_t x_index_next;
                    typename FRI::field_type::value_type x_next;

                    std::size_t r = fri_params.r;

                    std::vector<std::array<typename FRI::field_type::value_type, FRI::m>> s;
                    std::vector<std::array<std::size_t, FRI::m>> s_indices;

                    if constexpr (FRI::m == 2) {
                        std::tie(s, s_indices) = calculate_s<FRI>(x, x_index, fri_params.step_list[0], fri_params.D[0]);
                    } else {
                        return false;
                    }

                    typename FRI::polynomials_values_type y_0;
                    if constexpr (!FRI::is_const_size) {
                        y_0.resize(leaf_size);
                    }

                    if (U.size() == 1) {
                        for (std::size_t polynom_index = 0; polynom_index < leaf_size; polynom_index++) {
                            y_0[polynom_index].resize(proof.get_y(0)[polynom_index].size());
                            for (std::size_t y_i = 0; y_i < y_0[polynom_index].size(); y_i++) {
                                for (std::size_t j = 0; j < FRI::m; j++) {
                                    y_0[polynom_index][y_i][j] =
                                        (proof.get_y(0)[polynom_index][y_i][j] - U[0].evaluate(s[y_i][j])) /
                                        V[0].evaluate(s[y_i][j]);
                                }
                            }
                        }
                    } else {
                        for (std::size_t polynom_index = 0; polynom_index < leaf_size; polynom_index++) {
                            y_0[polynom_index].resize(proof.get_y(0)[polynom_index].size());
                            for (std::size_t y_i = 0; y_i < y_0[polynom_index].size(); y_i++) {
                                for (std::size_t j = 0; j < FRI::m; j++) {
                                    y_0[polynom_index][y_i][j] =
                                        (proof.get_y(0)[polynom_index][y_i][j] - U[polynom_index].evaluate(s[y_i][j])) /
                                        V[polynom_index].evaluate(s[y_i][j]);
                                }
                            }
                        }
                    }

                    std::size_t basis_index = 0;
                    for (std::size_t i = 0; i < fri_params.step_list.size() - 1; i++) {
                        domain_size = fri_params.D[basis_index]->size();
                        x_index %= domain_size;

                        // m = 2, so:
                        if constexpr (FRI::m == 2) {
                            std::tie(s, s_indices) =
                                calculate_s<FRI>(x, x_index, fri_params.step_list[i], fri_params.D[basis_index]);
                        } else {
                            return false;
                        }

                        {
                            const std::size_t coset_size = 1 << fri_params.step_list[i];
                            auto correct_order_idx =
                                get_correct_order<FRI>(x_index, domain_size, fri_params.step_list[i], s_indices);
                            std::vector<std::uint8_t> leaf_data(coset_size * FRI::field_element_type::length() *
                                                                leaf_size);
                            auto write_iter = leaf_data.begin();
                            for (std::size_t polynom_index = 0; polynom_index < leaf_size; polynom_index++) {
                                for (auto [idx, pair_idx] : correct_order_idx) {
                                    typename FRI::field_element_type leaf_val0(
                                        proof.get_y(i)[polynom_index][idx][pair_idx]);
                                    leaf_val0.write(write_iter, FRI::field_element_type::length());
                                    typename FRI::field_element_type leaf_val1(
                                        proof.get_y(i)[polynom_index][idx][(pair_idx + 1) % FRI::m]);
                                    leaf_val1.write(write_iter, FRI::field_element_type::length());
                                }
                            }
                            if (!proof.round_proofs[i].p.validate(leaf_data)) {
                                return false;
                            }

                            // Check merkle roots.
                            if (i == 0) {
                                if (t_polynomials != proof.round_proofs[i].p.root())
                                    return false;
                            } else {
                                if (proof.round_proofs[i - 1].colinear_path.root() != proof.round_proofs[i].T_root)
                                    return false;
                            }
                        }

                        typename FRI::polynomials_values_type y;
                        if constexpr (!FRI::is_const_size) {
                            y.resize(leaf_size);
                        }
                        if (basis_index == 0) {
                            y = y_0;
                        } else {
                            for (std::size_t polynom_index = 0; polynom_index < leaf_size; polynom_index++) {
                                y[polynom_index].resize(proof.get_y(i)[polynom_index].size());
                                for (std::size_t y_i = 0; y_i < y[polynom_index].size(); y_i++) {
                                    for (std::size_t j = 0; j < FRI::m; j++) {
                                        y[polynom_index][y_i][j] = proof.get_y(i)[polynom_index][y_i][j];
                                    }
                                }
                            }
                        }
                        for (std::size_t step_i = 0; step_i < fri_params.step_list[i] - 1; step_i++, basis_index++) {
                            typename FRI::field_type::value_type alpha =
                                transcript.template challenge<typename FRI::field_type>();

                            for (std::size_t polynom_index = 0; polynom_index < leaf_size; polynom_index++) {
                                typename FRI::polynomial_values_type y_poly_i_new(y[polynom_index].size() / FRI::m);
                                for (std::size_t y_i = 0; y_i < y_poly_i_new.size(); y_i++) {
                                    std::vector<std::pair<typename FRI::field_type::value_type,
                                                          typename FRI::field_type::value_type>>
                                        interpolation_points_l {
                                            std::make_pair(s[2 * y_i][0], y[polynom_index][2 * y_i][0]),
                                            std::make_pair(s[2 * y_i][1], y[polynom_index][2 * y_i][1]),
                                        };
                                    math::polynomial<typename FRI::field_type::value_type> interpolant_l =
                                        math::lagrange_interpolation(interpolation_points_l);
                                    y_poly_i_new[y_i][0] = interpolant_l.evaluate(alpha);
                                    std::vector<std::pair<typename FRI::field_type::value_type,
                                                          typename FRI::field_type::value_type>>
                                        interpolation_points_r {
                                            std::make_pair(s[2 * y_i + 1][0], y[polynom_index][2 * y_i + 1][0]),
                                            std::make_pair(s[2 * y_i + 1][1], y[polynom_index][2 * y_i + 1][1]),
                                        };
                                    math::polynomial<typename FRI::field_type::value_type> interpolant_r =
                                        math::lagrange_interpolation(interpolation_points_r);
                                    y_poly_i_new[y_i][1] = interpolant_r.evaluate(alpha);
                                }
                                y[polynom_index] = std::move(y_poly_i_new);
                            }

                            x_index = x_index % (fri_params.D[basis_index + 1]->size());
                            x = x * x;
                            if (step_i < fri_params.step_list[i] - 1) {
                                std::tie(s, s_indices) = calculate_s<FRI>(
                                    x, x_index, fri_params.step_list[i] - 1 - step_i, fri_params.D[basis_index + 1]);
                            }
                        }

                        basis_index++;
                        x_index_next = x_index % (fri_params.D[basis_index]->size());
                        x_next = x * x;
                        std::tie(s, s_indices) = calculate_s<FRI>(x_next, x_index_next, fri_params.step_list[i + 1],
                                                                  fri_params.D[basis_index]);

                        const std::size_t coset_size = 1 << fri_params.step_list[i + 1];
                        auto correct_order_idx = get_correct_order<FRI>(x_index_next, fri_params.D[basis_index]->size(),
                                                                        fri_params.step_list[i + 1], s_indices);
                        std::vector<std::uint8_t> leaf_data(coset_size * FRI::field_element_type::length() * leaf_size);
                        auto write_iter = leaf_data.begin();

                        typename FRI::field_type::value_type alpha =
                            transcript.template challenge<typename FRI::field_type>();
                        for (std::size_t polynom_index = 0; polynom_index < leaf_size; polynom_index++) {
                            BOOST_ASSERT(y[polynom_index].size() == 1);
                            std::vector<
                                std::pair<typename FRI::field_type::value_type, typename FRI::field_type::value_type>>
                                interpolation_points {
                                    std::make_pair(x, y[polynom_index][0][0]),
                                    std::make_pair(-x, y[polynom_index][0][1]),
                                };

                            math::polynomial<typename FRI::field_type::value_type> interpolant =
                                math::lagrange_interpolation(interpolation_points);

                            if (interpolant.evaluate(alpha) !=
                                proof.get_colinear_value(i)[polynom_index][0][0]) {    // colinear value
                                return false;
                            }

                            for (auto [idx, pair_idx] : correct_order_idx) {
                                typename FRI::field_element_type leaf_val0(
                                    proof.get_colinear_value(i)[polynom_index][idx][pair_idx]);
                                leaf_val0.write(write_iter, FRI::field_element_type::length());
                                typename FRI::field_element_type leaf_val1(
                                    proof.get_colinear_value(i)[polynom_index][idx][(pair_idx + 1) % FRI::m]);
                                leaf_val1.write(write_iter, FRI::field_element_type::length());
                            }
                        }

                        transcript(proof.round_proofs[i].colinear_path.root());
                        if (!proof.round_proofs[i].colinear_path.validate(leaf_data)) {
                            return false;
                        }

                        x_index = x_index_next;
                        x = x_next;
                    }

                    auto final_root = commit<FRI>(precommit<FRI>(
                        proof.final_polynomials, 
                        fri_params.D[basis_index], 
                        fri_params.step_list[fri_params.step_list.size()-1]
                    ));
                    if (final_root != proof.round_proofs[fri_params.step_list.size() - 2].colinear_path.root()) {
                        return false;
                    }

                    for (std::size_t polynom_index = 0; polynom_index < leaf_size; polynom_index++) {

                        if (proof.final_polynomials[polynom_index].degree() >
                            std::pow(2, std::log2(fri_params.max_degree + 1) - r + 1) - 1) {
                            return false;
                        }
                    }

                    return true;
                }
            }    // namespace algorithms
        }        // namespace zk
    }            // namespace crypto3
}    // namespace nil

#endif    // CRYPTO3_ZK_COMMITMENTS_BASIC_FRI_HPP<|MERGE_RESOLUTION|>--- conflicted
+++ resolved
@@ -151,13 +151,7 @@
 
                         struct proof_type {
                             bool operator==(const proof_type &rhs) const {
-<<<<<<< HEAD
                                 return values == rhs.values && round_proofs == rhs.round_proofs && final_polynomials == rhs.final_polynomials;
-=======
-                                return values == rhs.values && round_proofs == rhs.round_proofs &&
-                                       final_polynomials == rhs.final_polynomials &&
-                                       target_commitment == rhs.target_commitment;
->>>>>>> 568a9d0d
                             }
 
                             bool operator!=(const proof_type &rhs) const {
@@ -707,13 +701,7 @@
                             final_polynomials[polynom_index] = f[polynom_index];
                         }
                     }
-<<<<<<< HEAD
-                    
                     return typename FRI::proof_type({round_proofs, final_polynomials, values});
-=======
-
-                    return typename FRI::proof_type({round_proofs, final_polynomials, commit<FRI>(T), values});
->>>>>>> 568a9d0d
                 }
 
                 template<
