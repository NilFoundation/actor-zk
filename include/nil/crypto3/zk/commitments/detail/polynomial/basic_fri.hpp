//---------------------------------------------------------------------------//
// Copyright (c) 2021 Mikhail Komarov <nemo@nil.foundation>
// Copyright (c) 2021 Nikita Kaskov <nbering@nil.foundation>
// Copyright (c) 2022 Ilia Shirobokov <i.shirobokov@nil.foundation>
// Copyright (c) 2021-2022 Aleksei Moskvin <alalmoskvin@nil.foundation>
// Copyright (c) 2022 Ilias Khairullin <ilias@nil.foundation>
//
// MIT License
//
// Permission is hereby granted, free of charge, to any person obtaining a copy
// of this software and associated documentation files (the "Software"), to deal
// in the Software without restriction, including without limitation the rights
// to use, copy, modify, merge, publish, distribute, sublicense, and/or sell
// copies of the Software, and to permit persons to whom the Software is
// furnished to do so, subject to the following conditions:
//
// The above copyright notice and this permission notice shall be included in all
// copies or substantial portions of the Software.
//
// THE SOFTWARE IS PROVIDED "AS IS", WITHOUT WARRANTY OF ANY KIND, EXPRESS OR
// IMPLIED, INCLUDING BUT NOT LIMITED TO THE WARRANTIES OF MERCHANTABILITY,
// FITNESS FOR A PARTICULAR PURPOSE AND NONINFRINGEMENT. IN NO EVENT SHALL THE
// AUTHORS OR COPYRIGHT HOLDERS BE LIABLE FOR ANY CLAIM, DAMAGES OR OTHER
// LIABILITY, WHETHER IN AN ACTION OF CONTRACT, TORT OR OTHERWISE, ARISING FROM,
// OUT OF OR IN CONNECTION WITH THE SOFTWARE OR THE USE OR OTHER DEALINGS IN THE
// SOFTWARE.
//---------------------------------------------------------------------------//

#ifndef CRYPTO3_ZK_COMMITMENTS_BASIC_FRI_HPP
#define CRYPTO3_ZK_COMMITMENTS_BASIC_FRI_HPP

#include <nil/crypto3/marshalling/algebra/types/field_element.hpp>

#include <nil/crypto3/math/polynomial/polynomial.hpp>
#include <nil/crypto3/math/polynomial/polynomial_dfs.hpp>
#include <nil/crypto3/math/polynomial/lagrange_interpolation.hpp>
#include <nil/crypto3/math/domains/evaluation_domain.hpp>
#include <nil/crypto3/math/algorithms/make_evaluation_domain.hpp>

#include <nil/crypto3/container/merkle/tree.hpp>
#include <nil/crypto3/container/merkle/proof.hpp>

#include <nil/crypto3/zk/transcript/fiat_shamir.hpp>

#include <nil/crypto3/zk/commitments/type_traits.hpp>
#include <nil/crypto3/zk/commitments/detail/polynomial/fold_polynomial.hpp>

namespace nil {
    namespace crypto3 {
        namespace zk {
            namespace commitments {
                namespace detail {
                    template<typename T>
                    struct TD;
                    /**
                     * @brief Based on the FRI Commitment description from \[ResShift].
                     * @tparam d ...
                     * @tparam Rounds Denoted by r in \[Placeholder].
                     *
                     * References:
                     * \[Placeholder]:
                     * "PLACEHOLDER: Transparent SNARKs from List
                     * Polynomial Commitment IOPs",
                     * Assimakis Kattis, Konstantin Panarin, Alexander Vlasov,
                     * Matter Labs,
                     * <https://eprint.iacr.org/2019/1400.pdf>
                     */
                    template<typename FieldType, typename MerkleTreeHashType, typename TranscriptHashType,
                             std::size_t M, std::size_t BatchSize>
                    struct basic_batched_fri {
                        BOOST_STATIC_ASSERT_MSG(M == 2, "unsupported m value!");

                        constexpr static const std::size_t m = M;
                        constexpr static const std::size_t leaf_size = BatchSize;

                        typedef FieldType field_type;
                        typedef MerkleTreeHashType merkle_tree_hash_type;
                        typedef TranscriptHashType transcript_hash_type;

                        typedef typename containers::merkle_tree<MerkleTreeHashType, 2> merkle_tree_type;
                        typedef typename containers::merkle_proof<MerkleTreeHashType, 2> merkle_proof_type;

                        using Endianness = nil::marshalling::option::big_endian;
                        using field_element_type =
                            nil::crypto3::marshalling::types::field_element<nil::marshalling::field_type<Endianness>,
                                                                            typename FieldType::value_type>;

                        using precommitment_type = merkle_tree_type;
                        using commitment_type = typename precommitment_type::value_type;
                        using transcript_type = transcript::fiat_shamir_heuristic_sequential<TranscriptHashType>;

                        struct params_type {
                            bool operator==(const params_type &rhs) const {
                                return r == rhs.r && max_degree == rhs.max_degree && D == rhs.D;
                            }
                            bool operator!=(const params_type &rhs) const {
                                return !(rhs == *this);
                            }

                            // TODO: Better if we can construct params_type from any batch size to another
                            params_type(const typename basic_batched_fri<FieldType, MerkleTreeHashType,
                                                                         TranscriptHashType, M, 1>::params_type &obj) {
                                r = obj.r;
                                max_degree = obj.max_degree;
                                D = obj.D;
                                step_list = obj.step_list;
                            }

                            params_type() {};

                            std::size_t r;
                            std::size_t max_degree;
                            std::vector<std::shared_ptr<math::evaluation_domain<FieldType>>> D;
                            std::vector<std::size_t> step_list;
                        };

                        struct round_proof_type {
<<<<<<< HEAD
                            // bool operator==(const round_proof_type &rhs) const {
                            //     return y == rhs.y && p == rhs.p && T_root == rhs.T_root &&
                            //            colinear_value == rhs.colinear_value && colinear_path == rhs.colinear_path;
                            // }
                            // bool operator!=(const round_proof_type &rhs) const {
                            //     return !(rhs == *this;
                            // }
                            using y_t = typename select_container<(bool)leaf_size,
                                                      std::array<typename FieldType::value_type, m>,
                                                      leaf_size>::type;
                            using p_t = std::array<merkle_proof_type, m>;
                            using colinear_value_t = typename select_container<(bool)leaf_size, typename FieldType::value_type, leaf_size>::type;
                            using colinear_path_t = merkle_proof_type;
=======
                            bool operator==(const round_proof_type &rhs) const {
                                return y == rhs.y && p == rhs.p && T_root == rhs.T_root &&
                                       colinear_value == rhs.colinear_value && colinear_path == rhs.colinear_path;
                            }

                            bool operator!=(const round_proof_type &rhs) const {
                                return !(rhs == *this);
                            }

                            typedef
                                typename select_container<(bool)leaf_size,
                                                          std::vector<std::array<typename FieldType::value_type, m>>,
                                                          leaf_size>::type y_type;
                            typedef
                                typename select_container<(bool)leaf_size,
                                                          std::vector<std::array<typename FieldType::value_type, m>>,
                                                          leaf_size>::type colinear_value_type;

                            y_type y;

                            merkle_proof_type p;
>>>>>>> be9fa64a

                            y_t y;
                            p_t p;
                            typename merkle_tree_type::value_type T_root;
<<<<<<< HEAD
                            colinear_value_t colinear_value;
                            colinear_path_t colinear_path;
=======
                            colinear_value_type colinear_value;

                            merkle_proof_type colinear_path;
>>>>>>> be9fa64a
                        };

                        struct proof_type {
                            bool operator==(const proof_type &rhs) const {
                                return round_proofs == rhs.round_proofs && final_polynomials == rhs.final_polynomials &&
                                       target_commitment == rhs.target_commitment;
                            }

                            bool operator!=(const proof_type &rhs) const {
                                return !(rhs == *this);
                            }
<<<<<<< HEAD
                            using round_proofs_t = std::vector<round_proof_type>;
                            using final_polynomials_t = typename select_container<(bool)leaf_size,
                                                      math::polynomial<typename FieldType::value_type>,
                                                      leaf_size>::type;

                            round_proofs_t round_proofs;    // 0..r-2
                            final_polynomials_t final_polynomials;
=======

                            std::vector<round_proof_type> round_proofs;    // 0..r-2
                            typename select_container<(bool)leaf_size, math::polynomial<typename FieldType::value_type>,
                                                      leaf_size>::type final_polynomials;
>>>>>>> be9fa64a
                            commitment_type target_commitment;
                        };
                    };
                }    // namespace detail
            }        // namespace commitments

            namespace algorithms {
                template<typename FRI,
                         typename std::enable_if<
                             std::is_base_of<commitments::detail::basic_batched_fri<
                                                 typename FRI::field_type, typename FRI::merkle_tree_hash_type,
                                                 typename FRI::transcript_hash_type, FRI::m, FRI::leaf_size>,
                                             FRI>::value,
                             bool>::type = true>
                static typename FRI::commitment_type commit(typename FRI::precommitment_type P) {
                    return P.root();
                }

                template<typename FRI, std::size_t list_size,
                         typename std::enable_if<
                             std::is_base_of<commitments::detail::basic_batched_fri<
                                                 typename FRI::field_type, typename FRI::merkle_tree_hash_type,
                                                 typename FRI::transcript_hash_type, FRI::m, FRI::leaf_size>,
                                             FRI>::value,
                             bool>::type = true>
                static std::array<typename FRI::commitment_type, list_size>
                    commit(std::array<typename FRI::precommitment_type, list_size> P) {

                    std::array<typename FRI::commitment_type, list_size> commits;
                    for (std::size_t i = 0; i < list_size; i++) {
                        commits[i] = commit(P);
                    }
                    return commits;
                }

                template<typename FRI>
                static inline std::size_t get_paired_index(const std::size_t x_index, const std::size_t domain_size) {
                    return (x_index + domain_size / FRI::m) % domain_size;
                }

                template<typename FRI,
                         typename std::enable_if<
                             std::is_base_of<commitments::detail::basic_batched_fri<
                                                 typename FRI::field_type, typename FRI::merkle_tree_hash_type,
                                                 typename FRI::transcript_hash_type, FRI::m, FRI::leaf_size>,
                                             FRI>::value,
                             bool>::type = true>
                static typename FRI::precommitment_type
                    precommit(math::polynomial_dfs<typename FRI::field_type::value_type> f,
                              const std::shared_ptr<math::evaluation_domain<typename FRI::field_type>> &D,
                              const std::size_t fri_step) {

                    if (f.size() != D->size()) {
                        f.resize(D->size());
                    }
                    std::size_t domain_size = D->size();
                    std::size_t coset_size = 1 << fri_step;
                    std::size_t leafs_number = domain_size / coset_size;
                    std::size_t leaf_bytes = coset_size * FRI::field_element_type::length();
                    std::vector<std::vector<std::uint8_t>> y_data(leafs_number, std::vector<std::uint8_t>(leaf_bytes));

                    for (std::size_t x_index = 0; x_index < leafs_number; x_index++) {
                        std::vector<std::array<std::size_t, FRI::m>> s_indices(coset_size / FRI::m);
                        s_indices[0][0] = x_index;
                        s_indices[0][1] = get_paired_index<FRI>(x_index, domain_size);

                        auto write_iter = y_data[x_index].begin();
                        typename FRI::field_element_type y_val0(f[s_indices[0][0]]);
                        y_val0.write(write_iter, FRI::field_element_type::length());
                        typename FRI::field_element_type y_val1(f[s_indices[0][1]]);
                        y_val1.write(write_iter, FRI::field_element_type::length());

                        std::size_t base_index = domain_size / (FRI::m * FRI::m);
                        std::size_t prev_half_size = 1;
                        std::size_t i = 1;
                        while (i < coset_size / FRI::m) {
                            for (std::size_t j = 0; j < prev_half_size; j++) {
                                s_indices[i][0] = (base_index + s_indices[j][0]) % domain_size;
                                s_indices[i][1] = get_paired_index<FRI>(s_indices[i][0], domain_size);

                                typename FRI::field_element_type y_val0(f[s_indices[i][0]]);
                                y_val0.write(write_iter, FRI::field_element_type::length());
                                typename FRI::field_element_type y_val1(f[s_indices[i][1]]);
                                y_val1.write(write_iter, FRI::field_element_type::length());

                                i++;
                            }
                            base_index /= FRI::m;
                            prev_half_size <<= 1;
                        }
                    }

                    return containers::make_merkle_tree<typename FRI::merkle_tree_hash_type, FRI::m>(y_data.begin(),
                                                                                                     y_data.end());
                }

                template<typename FRI,
                         typename std::enable_if<
                             std::is_base_of<commitments::detail::basic_batched_fri<
                                                 typename FRI::field_type, typename FRI::merkle_tree_hash_type,
                                                 typename FRI::transcript_hash_type, FRI::m, FRI::leaf_size>,
                                             FRI>::value,
                             bool>::type = true>
                static typename FRI::precommitment_type
                    precommit(const math::polynomial<typename FRI::field_type::value_type> &f,
                              const std::shared_ptr<math::evaluation_domain<typename FRI::field_type>> &D,
                              const std::size_t fri_step) {

                    math::polynomial_dfs<typename FRI::field_type::value_type> f_dfs;
                    f_dfs.from_coefficients(f);

                    return precommit<FRI>(f_dfs, D, fri_step);
                }

                template<typename FRI, typename ContainerType,
                         typename std::enable_if<
                             std::is_base_of<commitments::detail::basic_batched_fri<
                                                 typename FRI::field_type, typename FRI::merkle_tree_hash_type,
                                                 typename FRI::transcript_hash_type, FRI::m, FRI::leaf_size>,
                                             FRI>::value,
                             bool>::type = true>
                static typename std::enable_if<
                    (std::is_same<typename ContainerType::value_type,
                                  math::polynomial_dfs<typename FRI::field_type::value_type>>::value),
                    typename FRI::precommitment_type>::type
                    precommit(ContainerType poly,
                              const std::shared_ptr<math::evaluation_domain<typename FRI::field_type>> &D,
                              const std::size_t fri_step) {

#ifdef ZK_PLACEHOLDER_PROFILING_ENABLED
                    auto begin = std::chrono::high_resolution_clock::now();
                    auto last = begin;
                    auto elapsed = std::chrono::duration_cast<std::chrono::milliseconds>(
                        std::chrono::high_resolution_clock::now() - last);
#endif
                    for (int i = 0; i < poly.size(); ++i) {
                        // BOOST_ASSERT (poly[i].size() == D->size());
                        if (poly[i].size() != D->size()) {
                            poly[i].resize(D->size());
                        }
                    }

                    std::size_t domain_size = D->size();
                    std::size_t list_size = poly.size();
                    std::size_t coset_size = 1 << fri_step;
                    std::size_t leafs_number = domain_size / coset_size;
                    std::vector<std::vector<std::uint8_t>> y_data(
                        leafs_number,
                        std::vector<std::uint8_t>(coset_size * FRI::field_element_type::length() * list_size));

                    for (std::size_t x_index = 0; x_index < leafs_number; x_index++) {
                        auto write_iter = y_data[x_index].begin();
                        for (std::size_t polynom_index = 0; polynom_index < list_size; polynom_index++) {
                            std::vector<std::array<std::size_t, FRI::m>> s_indices(coset_size / FRI::m);
                            s_indices[0][0] = x_index;
                            s_indices[0][1] = get_paired_index<FRI>(x_index, domain_size);

                            typename FRI::field_element_type y_val0(poly[polynom_index][s_indices[0][0]]);
                            y_val0.write(write_iter, FRI::field_element_type::length());
                            typename FRI::field_element_type y_val1(poly[polynom_index][s_indices[0][1]]);
                            y_val1.write(write_iter, FRI::field_element_type::length());

                            std::size_t base_index = domain_size / (FRI::m * FRI::m);
                            std::size_t prev_half_size = 1;
                            std::size_t i = 1;
                            while (i < coset_size / FRI::m) {
                                for (std::size_t j = 0; j < prev_half_size; j++) {
                                    s_indices[i][0] = (base_index + s_indices[j][0]) % domain_size;
                                    s_indices[i][1] = get_paired_index<FRI>(s_indices[i][0], domain_size);

                                    typename FRI::field_element_type y_val0(poly[polynom_index][s_indices[i][0]]);
                                    y_val0.write(write_iter, FRI::field_element_type::length());
                                    typename FRI::field_element_type y_val1(poly[polynom_index][s_indices[i][1]]);
                                    y_val1.write(write_iter, FRI::field_element_type::length());

                                    i++;
                                }
                                base_index /= FRI::m;
                                prev_half_size <<= 1;
                            }
                        }
                    }

                    return containers::make_merkle_tree<typename FRI::merkle_tree_hash_type, FRI::m>(y_data.begin(),
                                                                                                     y_data.end());
                }

                template<typename FRI, typename ContainerType,
                         typename std::enable_if<
                             std::is_base_of<commitments::detail::basic_batched_fri<
                                                 typename FRI::field_type, typename FRI::merkle_tree_hash_type,
                                                 typename FRI::transcript_hash_type, FRI::m, FRI::leaf_size>,
                                             FRI>::value,
                             bool>::type = true>
                static typename std::enable_if<
                    (std::is_same<typename ContainerType::value_type,
                                  math::polynomial<typename FRI::field_type::value_type>>::value),
                    typename FRI::precommitment_type>::type
                    precommit(const ContainerType &poly,
                              const std::shared_ptr<math::evaluation_domain<typename FRI::field_type>> &D,
                              const std::size_t fri_step) {

                    std::size_t list_size = poly.size();
                    std::vector<math::polynomial_dfs<typename FRI::field_type::value_type>> poly_dfs(list_size);
                    for (std::size_t i = 0; i < list_size; i++) {
                        poly_dfs[i].from_coefficients(poly[i]);
                        poly_dfs[i].resize(D->size());
                    }

                    return precommit<FRI>(poly_dfs, D, fri_step);
                }

                template<typename FRI>
                static inline typename FRI::merkle_proof_type
                    make_proof_specialized(const std::size_t x_index, const std::size_t domain_size,
                                           const typename FRI::merkle_tree_type &tree) {
                    std::size_t min_x_index = std::min(x_index, get_paired_index<FRI>(x_index, domain_size));
                    return typename FRI::merkle_proof_type(tree, min_x_index);
                }

                template<typename FRI>
                static inline std::size_t get_folded_index(std::size_t x_index, std::size_t domain_size,
                                                           const std::size_t fri_step) {
                    for (std::size_t i = 0; i < fri_step; i++) {
                        domain_size /= FRI::m;
                        x_index %= domain_size;
                    }
                    return x_index;
                }

                template<typename FRI>
                static inline bool check_step_list(const typename FRI::params_type &fri_params) {
                    if (fri_params.step_list.empty()) {
                        // step_list must not be empty
                        return false;
                    }
                    std::size_t cumulative_fri_step = 0;
                    for (std::size_t i = 0; i < fri_params.step_list.size(); ++i) {
                        if (!(fri_params.step_list[i] > 0 /* || i == 0*/)) {
                            // step_list at each layer must be at least 1
                            return false;
                        }
                        if (fri_params.step_list[i] > 10) {
                            // step_list at each layer cannot be greater than 10
                            return false;
                        }
                        cumulative_fri_step += fri_params.step_list[i];
                    }
                    if (cumulative_fri_step != fri_params.r) {
                        // FRI total reduction cannot be greater than the trace length
                        return false;
                    }
                    if (fri_params.step_list.back() != 1) {
                        return false;
                    }
                    return true;
                }

                template<typename FRI>
                bool check_initial_precommitment(typename FRI::precommitment_type &T,
                                                 const typename FRI::params_type &fri_params) {
                    std::size_t domain_size = fri_params.D[0]->size();
                    std::size_t coset_size = 1 << fri_params.step_list[0];
                    std::size_t leafs_number = domain_size / coset_size;
                    return leafs_number == T.leaves();
                }

                template<typename FRI>
                static inline std::pair<std::vector<std::array<typename FRI::field_type::value_type, FRI::m>>,
                                        std::vector<std::array<std::size_t, FRI::m>>>
                    calculate_s(const typename FRI::field_type::value_type &x, const std::size_t x_index,
                                const std::size_t fri_step,
                                const std::shared_ptr<math::evaluation_domain<typename FRI::field_type>> &D) {
                    const std::size_t domain_size = D->size();
                    const std::size_t coset_size = 1 << fri_step;
                    std::vector<std::array<typename FRI::field_type::value_type, FRI::m>> s(coset_size / FRI::m);
                    std::vector<std::array<std::size_t, FRI::m>> s_indices(coset_size / FRI::m);
                    s_indices[0][0] = x_index;
                    s_indices[0][1] = get_paired_index<FRI>(s_indices[0][0], domain_size);
                    s[0][0] = D->get_domain_element(s_indices[0][0]);
                    s[0][1] = D->get_domain_element(s_indices[0][1]);
                    BOOST_ASSERT(s[0][0] == x);
                    // [0, N/4, N/8, N/8 + N/4, N/16, N/16 + N/4, N/16 + N/8, N/16 + N/8 + N/4 ...]
                    std::size_t base_index = domain_size / (FRI::m * FRI::m);
                    std::size_t prev_half_size = 1;
                    std::size_t i = 1;
                    while (i < coset_size / FRI::m) {
                        for (std::size_t j = 0; j < prev_half_size; j++) {
                            s_indices[i][0] = (base_index + s_indices[j][0]) % domain_size;
                            s_indices[i][1] = get_paired_index<FRI>(s_indices[i][0], domain_size);
                            s[i][0] = D->get_domain_element(s_indices[i][0]);
                            s[i][1] = D->get_domain_element(s_indices[i][1]);
                            i++;
                        }
                        base_index /= FRI::m;
                        prev_half_size <<= 1;
                    }

                    return std::move(std::make_pair(std::move(s), std::move(s_indices)));
                }

                template<typename FRI>
                static inline std::vector<std::pair<std::size_t, std::size_t>>
                    get_correct_order(const std::size_t x_index,
                                      const std::size_t domain_size,
                                      const std::size_t fri_step,
                                      const std::vector<std::array<std::size_t, FRI::m>> &input_s_indices) {
                    const std::size_t coset_size = 1 << fri_step;
                    BOOST_ASSERT(coset_size / FRI::m == input_s_indices.size());
                    std::vector<std::size_t> correctly_ordered_s_indices(coset_size / FRI::m);
                    correctly_ordered_s_indices[0] = get_folded_index<FRI>(x_index, domain_size, fri_step);
                    std::size_t base_index = domain_size / (FRI::m * FRI::m);
                    std::size_t prev_half_size = 1;
                    std::size_t i = 1;
                    while (i < coset_size / FRI::m) {
                        for (std::size_t j = 0; j < prev_half_size; j++) {
                            correctly_ordered_s_indices[i] =
                                (base_index + correctly_ordered_s_indices[j]) % domain_size;
                            i++;
                        }
                        base_index /= FRI::m;
                        prev_half_size <<= 1;
                    }
                    std::vector<std::pair<std::size_t, std::size_t>> correct_order_idx(coset_size / FRI::m);
                    for (i = 0; i < coset_size / FRI::m; i++) {
                        auto found_it =
                            std::find_if(std::cbegin(input_s_indices), std::cend(input_s_indices), [&](const auto &v) {
                                if (v[0] == correctly_ordered_s_indices[i] &&
                                    v[1] == get_paired_index<FRI>(correctly_ordered_s_indices[i], domain_size)) {
                                    correct_order_idx[i].second = 0;
                                    return true;
                                } else if (v[1] == correctly_ordered_s_indices[i] &&
                                           v[0] == get_paired_index<FRI>(correctly_ordered_s_indices[i], domain_size)) {
                                    correct_order_idx[i].second = 1;
                                    return true;
                                }
                                return false;
                            });
                        if (found_it != std::cend(input_s_indices)) {
                            correct_order_idx[i].first = std::distance(std::cbegin(input_s_indices), found_it);
                        } else {
                            BOOST_ASSERT(false);
                        }
                    }
                    return correct_order_idx;
                }

                template<
                    typename FRI, typename ContainerType,
                    typename std::enable_if<
                        std::is_base_of<commitments::detail::basic_batched_fri<
                                            typename FRI::field_type, typename FRI::merkle_tree_hash_type,
                                            typename FRI::transcript_hash_type, FRI::m, FRI::leaf_size>,
                                        FRI>::value &&
                            (!std::is_same_v<typename ContainerType::value_type, typename FRI::field_type::value_type>),
                        bool>::type = true>
                static typename FRI::proof_type
                    proof_eval(ContainerType f,
                               ContainerType g,
                               typename FRI::precommitment_type &T,
                               const typename FRI::params_type &fri_params,
                               typename FRI::transcript_type &transcript = typename FRI::transcript_type()) {
                    BOOST_ASSERT(check_step_list<FRI>(fri_params));
                    BOOST_ASSERT(check_initial_precommitment<FRI>(T, fri_params));

                    if constexpr (std::is_same_v<math::polynomial_dfs<typename FRI::field_type::value_type>,
                                                 typename ContainerType::value_type>) {
                        for (int i = 0; i < f.size(); ++i) {
                            // BOOST_ASSERT(g[i].size() == fri_params.D[0]->size());
                            if (f[i].size() != fri_params.D[0]->size()) {
                                f[i].resize(fri_params.D[0]->size());
                            }
                            if (g[i].size() != fri_params.D[0]->size()) {
                                g[i].resize(fri_params.D[0]->size());
                            }
                        }
                    }

                    BOOST_ASSERT(f.size() == g.size());
                    std::size_t leaf_size = f.size();

                    transcript(commit<FRI>(T));

                    // TODO: how to sample x?
                    std::size_t domain_size = fri_params.D[0]->size();
                    std::uint64_t x_index = (transcript.template int_challenge<std::uint64_t>()) % domain_size;
                    typename FRI::field_type::value_type x = fri_params.D[0]->get_domain_element(x_index);

<<<<<<< HEAD
                    std::size_t r = fri_params.r;

                    typename FRI::proof_type::round_proofs_t round_proofs;
=======
                    std::vector<typename FRI::round_proof_type> round_proofs;
>>>>>>> be9fa64a
                    std::unique_ptr<typename FRI::merkle_tree_type> p_tree =
                        std::make_unique<typename FRI::merkle_tree_type>(T);
                    typename FRI::merkle_tree_type T_next;

                    std::size_t basis_index = 0;
                    std::vector<std::array<typename FRI::field_type::value_type, FRI::m>> s;
                    std::vector<std::array<std::size_t, FRI::m>> s_indices;
                    for (std::size_t i = 0; i < fri_params.step_list.size() - 1; i++) {
                        domain_size = fri_params.D[basis_index]->size();
                        x_index %= domain_size;

                        // m = 2, so:
                        if constexpr (FRI::m == 2) {
                            std::tie(s, s_indices) =
                                calculate_s<FRI>(x, x_index, fri_params.step_list[i], fri_params.D[basis_index]);
                        } else {
                            return {};
                        }

<<<<<<< HEAD
                        typename FRI::round_proof_type::y_t y;
=======
                        typename FRI::round_proof_type::y_type y;
>>>>>>> be9fa64a
                        if constexpr (FRI::leaf_size == 0) {
                            y.resize(leaf_size);
                        }

                        std::size_t coset_size = 1 << fri_params.step_list[i];
                        BOOST_ASSERT(coset_size / FRI::m == s.size());
                        BOOST_ASSERT(coset_size / FRI::m == s_indices.size());
                        for (std::size_t polynom_index = 0; polynom_index < leaf_size; polynom_index++) {
                            y[polynom_index].resize(coset_size / FRI::m);
                            for (std::size_t j = 0; j < coset_size / FRI::m; j++) {
                                if constexpr (std::is_same_v<math::polynomial_dfs<typename FRI::field_type::value_type>,
                                                             typename ContainerType::value_type>) {
                                    y[polynom_index][j][0] = basis_index == 0 ? g[polynom_index][s_indices[j][0]] :
                                                                                f[polynom_index][s_indices[j][0]];
                                    y[polynom_index][j][1] = basis_index == 0 ? g[polynom_index][s_indices[j][1]] :
                                                                                f[polynom_index][s_indices[j][1]];
                                } else {
                                    y[polynom_index][j][0] = basis_index == 0 ? g[polynom_index].evaluate(s[j][0]) :
                                                                                f[polynom_index].evaluate(s[j][0]);
                                    y[polynom_index][j][1] = basis_index == 0 ? g[polynom_index].evaluate(s[j][1]) :
                                                                                f[polynom_index].evaluate(s[j][1]);
                                }
                            }
                        }

<<<<<<< HEAD
                        typename FRI::round_proof_type::p_t p;

                        for (std::size_t j = 0; j < FRI::m; j++) {
                            p[j] = typename FRI::merkle_proof_type(*p_tree, s_indices[j]);
                        }

                        typename FRI::round_proof_type::colinear_value_t colinear_value;
=======
                        // TODO: check if leaf index calculation is correct
                        auto p = make_proof_specialized<FRI>(
                            get_folded_index<FRI>(x_index, domain_size, fri_params.step_list[i]), domain_size, *p_tree);
>>>>>>> be9fa64a

                        typename FRI::round_proof_type::colinear_value_type colinear_value;
                        if constexpr (FRI::leaf_size == 0) {
                            colinear_value.resize(leaf_size);
                        }

                        for (std::size_t step_i = 0; step_i < fri_params.step_list[i]; step_i++, basis_index++) {
                            typename FRI::field_type::value_type alpha =
                                transcript.template challenge<typename FRI::field_type>();

                            for (std::size_t polynom_index = 0; polynom_index < leaf_size; polynom_index++) {
                                if constexpr (std::is_same_v<math::polynomial_dfs<typename FRI::field_type::value_type>,
                                                             typename ContainerType::value_type>) {
                                    if (basis_index == 0) {
                                        f[polynom_index].resize(fri_params.D[basis_index]->size());
                                    }
                                    f[polynom_index] = commitments::detail::fold_polynomial<typename FRI::field_type>(
                                        f[polynom_index], alpha, fri_params.D[basis_index]);
                                } else {
                                    f[polynom_index] = commitments::detail::fold_polynomial<typename FRI::field_type>(
                                        f[polynom_index], alpha);
                                }
                            }

                            x_index = x_index % (fri_params.D[basis_index + 1]->size());
                            x = fri_params.D[basis_index + 1]->get_domain_element(x_index);
                        }

                        std::tie(s, s_indices) =
                            calculate_s<FRI>(x, x_index, fri_params.step_list[i + 1], fri_params.D[basis_index]);
                        coset_size = 1 << fri_params.step_list[i + 1];
                        BOOST_ASSERT(coset_size / FRI::m == s.size());
                        BOOST_ASSERT(coset_size / FRI::m == s_indices.size());
                        for (std::size_t polynom_index = 0; polynom_index < leaf_size; polynom_index++) {
                            colinear_value[polynom_index].resize(coset_size / FRI::m);
                            for (std::size_t j = 0; j < coset_size / FRI::m; j++) {
                                if constexpr (std::is_same_v<math::polynomial_dfs<typename FRI::field_type::value_type>,
                                                             typename ContainerType::value_type>) {
                                    colinear_value[polynom_index][j][0] = f[polynom_index][s_indices[j][0]];
                                    colinear_value[polynom_index][j][1] = f[polynom_index][s_indices[j][1]];
                                } else {
                                    colinear_value[polynom_index][j][0] = f[polynom_index].evaluate(s[j][0]);
                                    colinear_value[polynom_index][j][1] = f[polynom_index].evaluate(s[j][1]);
                                }
                            }
                        }

                        T_next = precommit<FRI>(f, fri_params.D[basis_index],
                                                fri_params.step_list[i + 1]);    // new merkle tree
                        transcript(commit<FRI>(T_next));

<<<<<<< HEAD
                        typename FRI::round_proof_type::colinear_path_t colinear_path =
                            typename FRI::merkle_proof_type(T_next, x_index);
=======
                        typename FRI::merkle_proof_type colinear_path = make_proof_specialized<FRI>(
                            get_folded_index<FRI>(x_index, fri_params.D[basis_index]->size(),
                                                  fri_params.step_list[i + 1]),
                            fri_params.D[basis_index]->size(), T_next);
>>>>>>> be9fa64a

                        round_proofs.push_back(
                            typename FRI::round_proof_type({y, p, p_tree->root(), colinear_value, colinear_path}));

                        p_tree = std::make_unique<typename FRI::merkle_tree_type>(T_next);
                    }

                    typename FRI::proof_type::final_polynomials_t final_polynomials;

                    if constexpr (FRI::leaf_size == 0) {
                        final_polynomials.resize(f.size());
                    }
                    if constexpr (std::is_same_v<math::polynomial_dfs<typename FRI::field_type::value_type>,
                                                 typename ContainerType::value_type>) {
                        for (std::size_t polynom_index = 0; polynom_index < f.size(); polynom_index++) {
                            final_polynomials[polynom_index] =
                                math::polynomial<typename FRI::field_type::value_type>(f[polynom_index].coefficients());
                        }
                    } else {
                        for (std::size_t polynom_index = 0; polynom_index < f.size(); polynom_index++) {
                            final_polynomials[polynom_index] = f[polynom_index];
                        }
                    }

                    return typename FRI::proof_type({round_proofs, final_polynomials, commit<FRI>(T)});
                }

                template<
                    typename FRI, typename PolynomType,
                    typename std::enable_if<
                        std::is_base_of<commitments::detail::basic_batched_fri<
                                            typename FRI::field_type, typename FRI::merkle_tree_hash_type,
                                            typename FRI::transcript_hash_type, FRI::m, FRI::leaf_size>,
                                        FRI>::value &&
                            (std::is_same_v<typename PolynomType::value_type, typename FRI::field_type::value_type>),
                        bool>::type = true>
                static typename FRI::proof_type
                    proof_eval(PolynomType f,
                               const PolynomType &g,
                               typename FRI::precommitment_type T,
                               const typename FRI::params_type &fri_params,
                               typename FRI::transcript_type &transcript = typename FRI::transcript_type()) {
                    std::array<PolynomType, 1> f_new = {f};
                    std::array<PolynomType, 1> g_new = {g};

                    return proof_eval<FRI>(f_new, g_new, T, fri_params, transcript);
                }

                template<
                    typename FRI, typename ContainerType,
                    typename std::enable_if<
                        std::is_base_of<commitments::detail::basic_batched_fri<
                                            typename FRI::field_type, typename FRI::merkle_tree_hash_type,
                                            typename FRI::transcript_hash_type, FRI::m, FRI::leaf_size>,
                                        FRI>::value &&
                            (!std::is_same_v<typename ContainerType::value_type, typename FRI::field_type::value_type>),
                        bool>::type = true>
                static typename FRI::proof_type
                    proof_eval(ContainerType f,
                               ContainerType g,
                               const typename FRI::params_type &fri_params,
                               typename FRI::transcript_type &transcript = typename FRI::transcript_type()) {
                    // TODO: f or g should be commited first
                    typename FRI::precommitment_type T = precommit<FRI>(g, fri_params.D[0], fri_params.step_list[0]);

                    return proof_eval<FRI>(f, g, T, fri_params, transcript);
                }

                template<
                    typename FRI, typename PolynomType,
                    typename std::enable_if<
                        std::is_base_of<commitments::detail::basic_batched_fri<
                                            typename FRI::field_type, typename FRI::merkle_tree_hash_type,
                                            typename FRI::transcript_hash_type, FRI::m, FRI::leaf_size>,
                                        FRI>::value &&
                            (std::is_same_v<typename PolynomType::value_type, typename FRI::field_type::value_type>),
                        bool>::type = true>
                static typename FRI::proof_type
                    proof_eval(PolynomType f,
                               const PolynomType &g,
                               const typename FRI::params_type &fri_params,
                               typename FRI::transcript_type &transcript = typename FRI::transcript_type()) {
                    std::array<PolynomType, 1> f_new = {f};
                    std::array<PolynomType, 1> g_new = {g};

                    // TODO: f or g should be commited first
                    typename FRI::precommitment_type T =
                        precommit<FRI>(g_new, fri_params.D[0], fri_params.step_list[0]);

                    return proof_eval<FRI>(f_new, g_new, fri_params, transcript);
                }

                template<
                    typename FRI, typename ContainerType,
                    typename std::enable_if<
<<<<<<< HEAD
                        std::is_base_of<commitments::detail::basic_batched_fri<typename FRI::field_type,
                                                                               typename FRI::merkle_tree_hash_type,
                                                                               typename FRI::transcript_hash_type,
                                                                               FRI::m,
                                                                               FRI::leaf_size>,
=======
                        std::is_base_of<commitments::detail::basic_batched_fri<
                                            typename FRI::field_type, typename FRI::merkle_tree_hash_type,
                                            typename FRI::transcript_hash_type, FRI::m, FRI::leaf_size>,
>>>>>>> be9fa64a
                                        FRI>::value &&
                            !std::is_same_v<typename ContainerType::value_type, typename FRI::field_type::value_type>,
                        bool>::type = true>
                static bool verify_eval(typename FRI::proof_type &proof,
                                        typename FRI::params_type &fri_params,
                                        const ContainerType U,
                                        const ContainerType V,
                                        typename FRI::transcript_type &transcript = typename FRI::transcript_type()) {
                    BOOST_ASSERT(check_step_list<FRI>(fri_params));

                    BOOST_ASSERT(U.size() == V.size());
                    std::size_t leaf_size = U.size();
                    transcript(proof.target_commitment);

                    std::size_t domain_size = fri_params.D[0]->size();
                    std::uint64_t x_index = (transcript.template int_challenge<std::uint64_t>()) % domain_size;
                    typename FRI::field_type::value_type x = fri_params.D[0]->get_domain_element(x_index);
                    std::uint64_t x_index_next;
                    typename FRI::field_type::value_type x_next;

                    std::size_t r = fri_params.r;

                    std::size_t basis_index = 0;
                    std::vector<std::array<typename FRI::field_type::value_type, FRI::m>> s;
                    std::vector<std::array<std::size_t, FRI::m>> s_indices;
                    for (std::size_t i = 0; i < fri_params.step_list.size() - 1; i++) {
                        domain_size = fri_params.D[basis_index]->size();
                        x_index %= domain_size;

                        // m = 2, so:
                        if constexpr (FRI::m == 2) {
                            std::tie(s, s_indices) =
                                calculate_s<FRI>(x, x_index, fri_params.step_list[i], fri_params.D[basis_index]);
                        } else {
                            return false;
                        }

                        {
                            const std::size_t coset_size = 1 << fri_params.step_list[i];
                            auto correct_order_idx =
                                get_correct_order<FRI>(x_index, domain_size, fri_params.step_list[i], s_indices);
                            std::vector<std::uint8_t> leaf_data(coset_size * FRI::field_element_type::length() *
                                                                leaf_size);
                            auto write_iter = leaf_data.begin();
                            for (std::size_t polynom_index = 0; polynom_index < leaf_size; polynom_index++) {
                                for (auto [idx, pair_idx] : correct_order_idx) {
                                    typename FRI::field_element_type leaf_val0(
                                        proof.round_proofs[i].y[polynom_index][idx][pair_idx]);
                                    leaf_val0.write(write_iter, FRI::field_element_type::length());
                                    typename FRI::field_element_type leaf_val1(
                                        proof.round_proofs[i].y[polynom_index][idx][(pair_idx + 1) % FRI::m]);
                                    leaf_val1.write(write_iter, FRI::field_element_type::length());
                                }
                            }
                            if (!proof.round_proofs[i].p.validate(leaf_data)) {
                                return false;
                            }
                        }

                        typename FRI::round_proof_type::y_type y;
                        if constexpr (FRI::leaf_size == 0) {
                            y.resize(leaf_size);
                        }
                        for (std::size_t polynom_index = 0; polynom_index < leaf_size; polynom_index++) {
                            y[polynom_index].resize(proof.round_proofs[i].y[polynom_index].size());
                            for (std::size_t y_i = 0; y_i < y[polynom_index].size(); y_i++) {
                                for (std::size_t j = 0; j < FRI::m; j++) {
                                    if (basis_index == 0) {
                                        y[polynom_index][y_i][j] = (proof.round_proofs[i].y[polynom_index][y_i][j] -
                                                                    U[polynom_index].evaluate(s[y_i][j])) /
                                                                   V[polynom_index].evaluate(s[y_i][j]);
                                    } else {
                                        y[polynom_index][y_i][j] = proof.round_proofs[i].y[polynom_index][y_i][j];
                                    }
                                }
                            }
                        }
                        for (std::size_t step_i = 0; step_i < fri_params.step_list[i] - 1; step_i++, basis_index++) {
                            typename FRI::field_type::value_type alpha =
                                transcript.template challenge<typename FRI::field_type>();

                            for (std::size_t polynom_index = 0; polynom_index < leaf_size; polynom_index++) {
                                typename FRI::round_proof_type::y_type::value_type y_poly_i_new(
                                    y[polynom_index].size() / FRI::m);
                                for (std::size_t y_i = 0; y_i < y_poly_i_new.size(); y_i++) {
                                    std::vector<std::pair<typename FRI::field_type::value_type,
                                                          typename FRI::field_type::value_type>>
                                        interpolation_points_l {
                                            std::make_pair(s[2 * y_i][0], y[polynom_index][2 * y_i][0]),
                                            std::make_pair(s[2 * y_i][1], y[polynom_index][2 * y_i][1]),
                                        };
                                    math::polynomial<typename FRI::field_type::value_type> interpolant_l =
                                        math::lagrange_interpolation(interpolation_points_l);
                                    y_poly_i_new[y_i][0] = interpolant_l.evaluate(alpha);
                                    std::vector<std::pair<typename FRI::field_type::value_type,
                                                          typename FRI::field_type::value_type>>
                                        interpolation_points_r {
                                            std::make_pair(s[2 * y_i + 1][0], y[polynom_index][2 * y_i + 1][0]),
                                            std::make_pair(s[2 * y_i + 1][1], y[polynom_index][2 * y_i + 1][1]),
                                        };
                                    math::polynomial<typename FRI::field_type::value_type> interpolant_r =
                                        math::lagrange_interpolation(interpolation_points_r);
                                    y_poly_i_new[y_i][1] = interpolant_r.evaluate(alpha);
                                }
                                y[polynom_index] = std::move(y_poly_i_new);
                            }

                            x_index = x_index % (fri_params.D[basis_index + 1]->size());
                            x = x * x;
                            if (step_i < fri_params.step_list[i] - 1) {
                                std::tie(s, s_indices) = calculate_s<FRI>(
                                    x, x_index, fri_params.step_list[i] - 1 - step_i, fri_params.D[basis_index + 1]);
                            }
                        }

                        basis_index++;
                        x_index_next = x_index % (fri_params.D[basis_index]->size());
                        x_next = x * x;
                        std::tie(s, s_indices) = calculate_s<FRI>(x_next, x_index_next, fri_params.step_list[i + 1],
                                                                  fri_params.D[basis_index]);

                        const std::size_t coset_size = 1 << fri_params.step_list[i + 1];
                        auto correct_order_idx = get_correct_order<FRI>(x_index_next, fri_params.D[basis_index]->size(),
                                                                        fri_params.step_list[i + 1], s_indices);
                        std::vector<std::uint8_t> leaf_data(coset_size * FRI::field_element_type::length() * leaf_size);
                        auto write_iter = leaf_data.begin();

                        typename FRI::field_type::value_type alpha =
                            transcript.template challenge<typename FRI::field_type>();
                        for (std::size_t polynom_index = 0; polynom_index < leaf_size; polynom_index++) {
                            BOOST_ASSERT(y[polynom_index].size() == 1);
                            std::vector<
                                std::pair<typename FRI::field_type::value_type, typename FRI::field_type::value_type>>
                                interpolation_points {
                                    std::make_pair(x, y[polynom_index][0][0]),
                                    std::make_pair(-x, y[polynom_index][0][1]),
                                };

                            math::polynomial<typename FRI::field_type::value_type> interpolant =
                                math::lagrange_interpolation(interpolation_points);

                            if (interpolant.evaluate(alpha) !=
                                proof.round_proofs[i].colinear_value[polynom_index][0][0]) {
                                return false;
                            }

                            for (auto [idx, pair_idx] : correct_order_idx) {
                                typename FRI::field_element_type leaf_val0(
                                    proof.round_proofs[i].colinear_value[polynom_index][idx][pair_idx]);
                                leaf_val0.write(write_iter, FRI::field_element_type::length());
                                typename FRI::field_element_type leaf_val1(
                                    proof.round_proofs[i].colinear_value[polynom_index][idx][(pair_idx + 1) % FRI::m]);
                                leaf_val1.write(write_iter, FRI::field_element_type::length());
                            }
                        }

                        transcript(proof.round_proofs[i].colinear_path.root());
                        if (!proof.round_proofs[i].colinear_path.validate(leaf_data)) {
                            return false;
                        }

                        x_index = x_index_next;
                        x = x_next;
                    }

                    // auto final_root = commit(precommit(proof.final_polynomials, fri_params.D[r - 1]));
                    // if (final_root != proof.round_proofs[r - 2].colinear_path.root()) {
                    //     return false;
                    // }

                    for (std::size_t polynom_index = 0; polynom_index < leaf_size; polynom_index++) {

                        if (proof.final_polynomials[polynom_index].degree() >
                            std::pow(2, std::log2(fri_params.max_degree + 1) - r + 1) - 1) {
                            return false;
                        }
                    }

                    return true;
                }

<<<<<<< HEAD
                template<typename FRI,
                    typename std::enable_if<
                        std::is_base_of<commitments::detail::basic_batched_fri<typename FRI::field_type,
                                                                               typename FRI::merkle_tree_hash_type,
                                                                               typename FRI::transcript_hash_type,
                                                                               FRI::m,
                                                                               FRI::leaf_size>,
                                        FRI>::value, bool>::type = true>
                static bool verify_eval(typename FRI::proof_type &proof,
                                        typename FRI::params_type &fri_params,
                                        const math::polynomial<typename FRI::field_type::value_type> U,
                                        const math::polynomial<typename FRI::field_type::value_type> V,
=======
                template<
                    typename FRI, typename ContainerType,
                    typename std::enable_if<
                        std::is_base_of<commitments::detail::basic_batched_fri<
                                            typename FRI::field_type, typename FRI::merkle_tree_hash_type,
                                            typename FRI::transcript_hash_type, FRI::m, FRI::leaf_size>,
                                        FRI>::value &&
                            !std::is_same_v<typename ContainerType::value_type, typename FRI::field_type::value_type>,
                        bool>::type = true>
                static bool verify_eval(typename FRI::proof_type &proof,
                                        typename FRI::params_type &fri_params,
                                        const ContainerType U,
                                        const math::polynomial<typename FRI::field_type::value_type>
                                            V,
>>>>>>> be9fa64a
                                        typename FRI::transcript_type &transcript = typename FRI::transcript_type()) {

                    std::size_t leaf_size = FRI::leaf_size;
                    if constexpr (FRI::leaf_size == 0) {
                        leaf_size = proof.final_polynomials.size();
                    }
                        
                    transcript(proof.target_commitment);

                    std::size_t domain_size = fri_params.D[0]->size();
                    std::uint64_t x_index = (transcript.template int_challenge<std::uint64_t>()) % domain_size;
                    typename FRI::field_type::value_type x = fri_params.D[0]->get_domain_element(x_index);

                    std::size_t r = fri_params.r;

                    for (std::size_t i = 0; i < r - 1; i++) {
                        typename FRI::field_type::value_type alpha =
                            transcript.template challenge<typename FRI::field_type>();

                        typename FRI::field_type::value_type x_next = x * x;

                        // m = 2, so:
                        std::array<typename FRI::field_type::value_type, FRI::m> s;
                        if constexpr (FRI::m == 2) {
                            s[0] = x;
                            s[1] = -x;
                        } else {
                            return false;
                        }

                        for (std::size_t j = 0; j < FRI::m; j++) {
                            std::vector<std::uint8_t> leaf_data(FRI::field_element_type::length() * leaf_size);

                            for (std::size_t polynom_index = 0; polynom_index < leaf_size; polynom_index++) {

                                typename FRI::field_type::value_type leaf = proof.round_proofs[i].y[polynom_index][j];

                                typename FRI::field_element_type leaf_val(leaf);
                                auto write_iter = leaf_data.begin() + FRI::field_element_type::length() * polynom_index;
                                leaf_val.write(write_iter, FRI::field_element_type::length());
                            }

                            if (!proof.round_proofs[i].p[j].validate(leaf_data)) {
                                return false;
                            }
                        }

                        std::vector<std::uint8_t> leaf_data(FRI::field_element_type::length() * leaf_size);

                        for (std::size_t polynom_index = 0; polynom_index < leaf_size; polynom_index++) {

                            std::array<typename FRI::field_type::value_type, FRI::m> y;

                            for (std::size_t j = 0; j < FRI::m; j++) {
                                if (i == 0) {
                                    y[j] =
                                        (proof.round_proofs[i].y[polynom_index][j] - U.evaluate(s[j])) /
                                        V.evaluate(s[j]);
                                } else {
                                    y[j] = proof.round_proofs[i].y[polynom_index][j];
                                }
                            }

                            std::vector<
                                std::pair<typename FRI::field_type::value_type, typename FRI::field_type::value_type>>
                                interpolation_points {
                                    std::make_pair(s[0], y[0]),
                                    std::make_pair(s[1], y[1]),
                                };

                            math::polynomial<typename FRI::field_type::value_type> interpolant =
                                math::lagrange_interpolation(interpolation_points);

                            typename FRI::field_type::value_type leaf =
                                proof.round_proofs[i].colinear_value[polynom_index];

                            typename FRI::field_element_type leaf_val(leaf);
                            auto write_iter = leaf_data.begin() + FRI::field_element_type::length() * polynom_index;
                            leaf_val.write(write_iter, FRI::field_element_type::length());

                            if (interpolant.evaluate(alpha) != proof.round_proofs[i].colinear_value[polynom_index]) {
                                return false;
                            }
                        }

                        transcript(proof.round_proofs[i].colinear_path.root());
                        if (!proof.round_proofs[i].colinear_path.validate(leaf_data)) {
                            return false;
                        }
                        x = x_next;
                    }

                    for (std::size_t polynom_index = 0; polynom_index < leaf_size; polynom_index++) {

                        if (proof.final_polynomials[polynom_index].degree() >
                            std::pow(2, std::log2(fri_params.max_degree + 1) - r + 1) - 1) {
                            return false;
                        }
                    }

                    return true;
                }
            }    // namespace algorithms
        }        // namespace zk
    }            // namespace crypto3
}    // namespace nil

#endif    // CRYPTO3_ZK_COMMITMENTS_BASIC_FRI_HPP<|MERGE_RESOLUTION|>--- conflicted
+++ resolved
@@ -3,7 +3,6 @@
 // Copyright (c) 2021 Nikita Kaskov <nbering@nil.foundation>
 // Copyright (c) 2022 Ilia Shirobokov <i.shirobokov@nil.foundation>
 // Copyright (c) 2021-2022 Aleksei Moskvin <alalmoskvin@nil.foundation>
-// Copyright (c) 2022 Ilias Khairullin <ilias@nil.foundation>
 //
 // MIT License
 //
@@ -50,8 +49,6 @@
         namespace zk {
             namespace commitments {
                 namespace detail {
-                    template<typename T>
-                    struct TD;
                     /**
                      * @brief Based on the FRI Commitment description from \[ResShift].
                      * @tparam d ...
@@ -65,10 +62,12 @@
                      * Matter Labs,
                      * <https://eprint.iacr.org/2019/1400.pdf>
                      */
-                    template<typename FieldType, typename MerkleTreeHashType, typename TranscriptHashType,
-                             std::size_t M, std::size_t BatchSize>
+                    template<typename FieldType,
+                             typename MerkleTreeHashType,
+                             typename TranscriptHashType,
+                             std::size_t M,
+                             std::size_t BatchSize>
                     struct basic_batched_fri {
-                        BOOST_STATIC_ASSERT_MSG(M == 2, "unsupported m value!");
 
                         constexpr static const std::size_t m = M;
                         constexpr static const std::size_t leaf_size = BatchSize;
@@ -98,12 +97,14 @@
                             }
 
                             // TODO: Better if we can construct params_type from any batch size to another
-                            params_type(const typename basic_batched_fri<FieldType, MerkleTreeHashType,
-                                                                         TranscriptHashType, M, 1>::params_type &obj) {
+                            params_type(const typename basic_batched_fri<FieldType,
+                                                                         MerkleTreeHashType,
+                                                                         TranscriptHashType,
+                                                                         M,
+                                                                         1>::params_type &obj) {
                                 r = obj.r;
                                 max_degree = obj.max_degree;
                                 D = obj.D;
-                                step_list = obj.step_list;
                             }
 
                             params_type() {};
@@ -111,11 +112,9 @@
                             std::size_t r;
                             std::size_t max_degree;
                             std::vector<std::shared_ptr<math::evaluation_domain<FieldType>>> D;
-                            std::vector<std::size_t> step_list;
                         };
 
                         struct round_proof_type {
-<<<<<<< HEAD
                             // bool operator==(const round_proof_type &rhs) const {
                             //     return y == rhs.y && p == rhs.p && T_root == rhs.T_root &&
                             //            colinear_value == rhs.colinear_value && colinear_path == rhs.colinear_path;
@@ -123,47 +122,17 @@
                             // bool operator!=(const round_proof_type &rhs) const {
                             //     return !(rhs == *this;
                             // }
-                            using y_t = typename select_container<(bool)leaf_size,
+                            typename select_container<(bool)leaf_size,
                                                       std::array<typename FieldType::value_type, m>,
-                                                      leaf_size>::type;
-                            using p_t = std::array<merkle_proof_type, m>;
-                            using colinear_value_t = typename select_container<(bool)leaf_size, typename FieldType::value_type, leaf_size>::type;
-                            using colinear_path_t = merkle_proof_type;
-=======
-                            bool operator==(const round_proof_type &rhs) const {
-                                return y == rhs.y && p == rhs.p && T_root == rhs.T_root &&
-                                       colinear_value == rhs.colinear_value && colinear_path == rhs.colinear_path;
-                            }
-
-                            bool operator!=(const round_proof_type &rhs) const {
-                                return !(rhs == *this);
-                            }
-
-                            typedef
-                                typename select_container<(bool)leaf_size,
-                                                          std::vector<std::array<typename FieldType::value_type, m>>,
-                                                          leaf_size>::type y_type;
-                            typedef
-                                typename select_container<(bool)leaf_size,
-                                                          std::vector<std::array<typename FieldType::value_type, m>>,
-                                                          leaf_size>::type colinear_value_type;
-
-                            y_type y;
-
-                            merkle_proof_type p;
->>>>>>> be9fa64a
-
-                            y_t y;
-                            p_t p;
+                                                      leaf_size>::type y;
+
+                            std::array<merkle_proof_type, m> p;
+
                             typename merkle_tree_type::value_type T_root;
-<<<<<<< HEAD
-                            colinear_value_t colinear_value;
-                            colinear_path_t colinear_path;
-=======
-                            colinear_value_type colinear_value;
+                            typename select_container<(bool)leaf_size, typename FieldType::value_type, leaf_size>::type
+                                colinear_value;
 
                             merkle_proof_type colinear_path;
->>>>>>> be9fa64a
                         };
 
                         struct proof_type {
@@ -171,24 +140,14 @@
                                 return round_proofs == rhs.round_proofs && final_polynomials == rhs.final_polynomials &&
                                        target_commitment == rhs.target_commitment;
                             }
-
                             bool operator!=(const proof_type &rhs) const {
                                 return !(rhs == *this);
                             }
-<<<<<<< HEAD
-                            using round_proofs_t = std::vector<round_proof_type>;
-                            using final_polynomials_t = typename select_container<(bool)leaf_size,
+
+                            std::vector<round_proof_type> round_proofs;    // 0..r-2
+                            typename select_container<(bool)leaf_size,
                                                       math::polynomial<typename FieldType::value_type>,
-                                                      leaf_size>::type;
-
-                            round_proofs_t round_proofs;    // 0..r-2
-                            final_polynomials_t final_polynomials;
-=======
-
-                            std::vector<round_proof_type> round_proofs;    // 0..r-2
-                            typename select_container<(bool)leaf_size, math::polynomial<typename FieldType::value_type>,
                                                       leaf_size>::type final_polynomials;
->>>>>>> be9fa64a
                             commitment_type target_commitment;
                         };
                     };
@@ -198,9 +157,11 @@
             namespace algorithms {
                 template<typename FRI,
                          typename std::enable_if<
-                             std::is_base_of<commitments::detail::basic_batched_fri<
-                                                 typename FRI::field_type, typename FRI::merkle_tree_hash_type,
-                                                 typename FRI::transcript_hash_type, FRI::m, FRI::leaf_size>,
+                             std::is_base_of<commitments::detail::basic_batched_fri<typename FRI::field_type,
+                                                                                    typename FRI::merkle_tree_hash_type,
+                                                                                    typename FRI::transcript_hash_type,
+                                                                                    FRI::m,
+                                                                                    FRI::leaf_size>,
                                              FRI>::value,
                              bool>::type = true>
                 static typename FRI::commitment_type commit(typename FRI::precommitment_type P) {
@@ -209,9 +170,11 @@
 
                 template<typename FRI, std::size_t list_size,
                          typename std::enable_if<
-                             std::is_base_of<commitments::detail::basic_batched_fri<
-                                                 typename FRI::field_type, typename FRI::merkle_tree_hash_type,
-                                                 typename FRI::transcript_hash_type, FRI::m, FRI::leaf_size>,
+                             std::is_base_of<commitments::detail::basic_batched_fri<typename FRI::field_type,
+                                                                                    typename FRI::merkle_tree_hash_type,
+                                                                                    typename FRI::transcript_hash_type,
+                                                                                    FRI::m,
+                                                                                    FRI::leaf_size>,
                                              FRI>::value,
                              bool>::type = true>
                 static std::array<typename FRI::commitment_type, list_size>
@@ -224,61 +187,29 @@
                     return commits;
                 }
 
-                template<typename FRI>
-                static inline std::size_t get_paired_index(const std::size_t x_index, const std::size_t domain_size) {
-                    return (x_index + domain_size / FRI::m) % domain_size;
-                }
-
                 template<typename FRI,
                          typename std::enable_if<
-                             std::is_base_of<commitments::detail::basic_batched_fri<
-                                                 typename FRI::field_type, typename FRI::merkle_tree_hash_type,
-                                                 typename FRI::transcript_hash_type, FRI::m, FRI::leaf_size>,
+                             std::is_base_of<commitments::detail::basic_batched_fri<typename FRI::field_type,
+                                                                                    typename FRI::merkle_tree_hash_type,
+                                                                                    typename FRI::transcript_hash_type,
+                                                                                    FRI::m,
+                                                                                    FRI::leaf_size>,
                                              FRI>::value,
                              bool>::type = true>
                 static typename FRI::precommitment_type
                     precommit(math::polynomial_dfs<typename FRI::field_type::value_type> f,
-                              const std::shared_ptr<math::evaluation_domain<typename FRI::field_type>> &D,
-                              const std::size_t fri_step) {
+                              const std::shared_ptr<math::evaluation_domain<typename FRI::field_type>> &D) {
 
                     if (f.size() != D->size()) {
                         f.resize(D->size());
                     }
-                    std::size_t domain_size = D->size();
-                    std::size_t coset_size = 1 << fri_step;
-                    std::size_t leafs_number = domain_size / coset_size;
-                    std::size_t leaf_bytes = coset_size * FRI::field_element_type::length();
-                    std::vector<std::vector<std::uint8_t>> y_data(leafs_number, std::vector<std::uint8_t>(leaf_bytes));
-
-                    for (std::size_t x_index = 0; x_index < leafs_number; x_index++) {
-                        std::vector<std::array<std::size_t, FRI::m>> s_indices(coset_size / FRI::m);
-                        s_indices[0][0] = x_index;
-                        s_indices[0][1] = get_paired_index<FRI>(x_index, domain_size);
-
-                        auto write_iter = y_data[x_index].begin();
-                        typename FRI::field_element_type y_val0(f[s_indices[0][0]]);
-                        y_val0.write(write_iter, FRI::field_element_type::length());
-                        typename FRI::field_element_type y_val1(f[s_indices[0][1]]);
-                        y_val1.write(write_iter, FRI::field_element_type::length());
-
-                        std::size_t base_index = domain_size / (FRI::m * FRI::m);
-                        std::size_t prev_half_size = 1;
-                        std::size_t i = 1;
-                        while (i < coset_size / FRI::m) {
-                            for (std::size_t j = 0; j < prev_half_size; j++) {
-                                s_indices[i][0] = (base_index + s_indices[j][0]) % domain_size;
-                                s_indices[i][1] = get_paired_index<FRI>(s_indices[i][0], domain_size);
-
-                                typename FRI::field_element_type y_val0(f[s_indices[i][0]]);
-                                y_val0.write(write_iter, FRI::field_element_type::length());
-                                typename FRI::field_element_type y_val1(f[s_indices[i][1]]);
-                                y_val1.write(write_iter, FRI::field_element_type::length());
-
-                                i++;
-                            }
-                            base_index /= FRI::m;
-                            prev_half_size <<= 1;
-                        }
+                    std::vector<std::array<std::uint8_t, FRI::field_element_type::length()>> y_data;
+                    y_data.resize(D->size());
+
+                    for (std::size_t i = 0; i < D->size(); i++) {
+                        typename FRI::field_element_type y_val(f[i]);
+                        auto write_iter = y_data[i].begin();
+                        y_val.write(write_iter, FRI::field_element_type::length());
                     }
 
                     return containers::make_merkle_tree<typename FRI::merkle_tree_hash_type, FRI::m>(y_data.begin(),
@@ -287,27 +218,28 @@
 
                 template<typename FRI,
                          typename std::enable_if<
-                             std::is_base_of<commitments::detail::basic_batched_fri<
-                                                 typename FRI::field_type, typename FRI::merkle_tree_hash_type,
-                                                 typename FRI::transcript_hash_type, FRI::m, FRI::leaf_size>,
+                             std::is_base_of<commitments::detail::basic_batched_fri<typename FRI::field_type,
+                                                                                    typename FRI::merkle_tree_hash_type,
+                                                                                    typename FRI::transcript_hash_type,
+                                                                                    FRI::m, FRI::leaf_size>,
                                              FRI>::value,
                              bool>::type = true>
                 static typename FRI::precommitment_type
                     precommit(const math::polynomial<typename FRI::field_type::value_type> &f,
-                              const std::shared_ptr<math::evaluation_domain<typename FRI::field_type>> &D,
-                              const std::size_t fri_step) {
+                              const std::shared_ptr<math::evaluation_domain<typename FRI::field_type>> &D) {
 
                     math::polynomial_dfs<typename FRI::field_type::value_type> f_dfs;
                     f_dfs.from_coefficients(f);
 
-                    return precommit<FRI>(f_dfs, D, fri_step);
+                    return precommit<FRI>(f_dfs, D);
                 }
 
                 template<typename FRI, typename ContainerType,
                          typename std::enable_if<
-                             std::is_base_of<commitments::detail::basic_batched_fri<
-                                                 typename FRI::field_type, typename FRI::merkle_tree_hash_type,
-                                                 typename FRI::transcript_hash_type, FRI::m, FRI::leaf_size>,
+                             std::is_base_of<commitments::detail::basic_batched_fri<typename FRI::field_type,
+                                                                                    typename FRI::merkle_tree_hash_type,
+                                                                                    typename FRI::transcript_hash_type,
+                                                                                    FRI::m, FRI::leaf_size>,
                                              FRI>::value,
                              bool>::type = true>
                 static typename std::enable_if<
@@ -315,8 +247,7 @@
                                   math::polynomial_dfs<typename FRI::field_type::value_type>>::value),
                     typename FRI::precommitment_type>::type
                     precommit(ContainerType poly,
-                              const std::shared_ptr<math::evaluation_domain<typename FRI::field_type>> &D,
-                              const std::size_t fri_step) {
+                              const std::shared_ptr<math::evaluation_domain<typename FRI::field_type>> &D) {
 
 #ifdef ZK_PLACEHOLDER_PROFILING_ENABLED
                     auto begin = std::chrono::high_resolution_clock::now();
@@ -325,50 +256,22 @@
                         std::chrono::high_resolution_clock::now() - last);
 #endif
                     for (int i = 0; i < poly.size(); ++i) {
-                        // BOOST_ASSERT (poly[i].size() == D->size());
+                        // assert (poly[i].size() == D->size());
                         if (poly[i].size() != D->size()) {
                             poly[i].resize(D->size());
                         }
                     }
 
-                    std::size_t domain_size = D->size();
                     std::size_t list_size = poly.size();
-                    std::size_t coset_size = 1 << fri_step;
-                    std::size_t leafs_number = domain_size / coset_size;
-                    std::vector<std::vector<std::uint8_t>> y_data(
-                        leafs_number,
-                        std::vector<std::uint8_t>(coset_size * FRI::field_element_type::length() * list_size));
-
-                    for (std::size_t x_index = 0; x_index < leafs_number; x_index++) {
-                        auto write_iter = y_data[x_index].begin();
-                        for (std::size_t polynom_index = 0; polynom_index < list_size; polynom_index++) {
-                            std::vector<std::array<std::size_t, FRI::m>> s_indices(coset_size / FRI::m);
-                            s_indices[0][0] = x_index;
-                            s_indices[0][1] = get_paired_index<FRI>(x_index, domain_size);
-
-                            typename FRI::field_element_type y_val0(poly[polynom_index][s_indices[0][0]]);
-                            y_val0.write(write_iter, FRI::field_element_type::length());
-                            typename FRI::field_element_type y_val1(poly[polynom_index][s_indices[0][1]]);
-                            y_val1.write(write_iter, FRI::field_element_type::length());
-
-                            std::size_t base_index = domain_size / (FRI::m * FRI::m);
-                            std::size_t prev_half_size = 1;
-                            std::size_t i = 1;
-                            while (i < coset_size / FRI::m) {
-                                for (std::size_t j = 0; j < prev_half_size; j++) {
-                                    s_indices[i][0] = (base_index + s_indices[j][0]) % domain_size;
-                                    s_indices[i][1] = get_paired_index<FRI>(s_indices[i][0], domain_size);
-
-                                    typename FRI::field_element_type y_val0(poly[polynom_index][s_indices[i][0]]);
-                                    y_val0.write(write_iter, FRI::field_element_type::length());
-                                    typename FRI::field_element_type y_val1(poly[polynom_index][s_indices[i][1]]);
-                                    y_val1.write(write_iter, FRI::field_element_type::length());
-
-                                    i++;
-                                }
-                                base_index /= FRI::m;
-                                prev_half_size <<= 1;
-                            }
+                    std::vector<std::vector<std::uint8_t>> y_data(D->size());
+
+                    for (std::size_t i = 0; i < D->size(); i++) {
+                        y_data[i].resize(FRI::field_element_type::length() * list_size);
+                        for (std::size_t j = 0; j < list_size; j++) {
+
+                            typename FRI::field_element_type y_val(poly[j][i]);
+                            auto write_iter = y_data[i].begin() + FRI::field_element_type::length() * j;
+                            y_val.write(write_iter, FRI::field_element_type::length());
                         }
                     }
 
@@ -378,9 +281,11 @@
 
                 template<typename FRI, typename ContainerType,
                          typename std::enable_if<
-                             std::is_base_of<commitments::detail::basic_batched_fri<
-                                                 typename FRI::field_type, typename FRI::merkle_tree_hash_type,
-                                                 typename FRI::transcript_hash_type, FRI::m, FRI::leaf_size>,
+                             std::is_base_of<commitments::detail::basic_batched_fri<typename FRI::field_type,
+                                                                                    typename FRI::merkle_tree_hash_type,
+                                                                                    typename FRI::transcript_hash_type,
+                                                                                    FRI::m,
+                                                                                    FRI::leaf_size>,
                                              FRI>::value,
                              bool>::type = true>
                 static typename std::enable_if<
@@ -388,8 +293,7 @@
                                   math::polynomial<typename FRI::field_type::value_type>>::value),
                     typename FRI::precommitment_type>::type
                     precommit(const ContainerType &poly,
-                              const std::shared_ptr<math::evaluation_domain<typename FRI::field_type>> &D,
-                              const std::size_t fri_step) {
+                              const std::shared_ptr<math::evaluation_domain<typename FRI::field_type>> &D) {
 
                     std::size_t list_size = poly.size();
                     std::vector<math::polynomial_dfs<typename FRI::field_type::value_type>> poly_dfs(list_size);
@@ -398,150 +302,15 @@
                         poly_dfs[i].resize(D->size());
                     }
 
-                    return precommit<FRI>(poly_dfs, D, fri_step);
-                }
-
-                template<typename FRI>
-                static inline typename FRI::merkle_proof_type
-                    make_proof_specialized(const std::size_t x_index, const std::size_t domain_size,
-                                           const typename FRI::merkle_tree_type &tree) {
-                    std::size_t min_x_index = std::min(x_index, get_paired_index<FRI>(x_index, domain_size));
-                    return typename FRI::merkle_proof_type(tree, min_x_index);
-                }
-
-                template<typename FRI>
-                static inline std::size_t get_folded_index(std::size_t x_index, std::size_t domain_size,
-                                                           const std::size_t fri_step) {
-                    for (std::size_t i = 0; i < fri_step; i++) {
-                        domain_size /= FRI::m;
-                        x_index %= domain_size;
-                    }
-                    return x_index;
-                }
-
-                template<typename FRI>
-                static inline bool check_step_list(const typename FRI::params_type &fri_params) {
-                    if (fri_params.step_list.empty()) {
-                        // step_list must not be empty
-                        return false;
-                    }
-                    std::size_t cumulative_fri_step = 0;
-                    for (std::size_t i = 0; i < fri_params.step_list.size(); ++i) {
-                        if (!(fri_params.step_list[i] > 0 /* || i == 0*/)) {
-                            // step_list at each layer must be at least 1
-                            return false;
-                        }
-                        if (fri_params.step_list[i] > 10) {
-                            // step_list at each layer cannot be greater than 10
-                            return false;
-                        }
-                        cumulative_fri_step += fri_params.step_list[i];
-                    }
-                    if (cumulative_fri_step != fri_params.r) {
-                        // FRI total reduction cannot be greater than the trace length
-                        return false;
-                    }
-                    if (fri_params.step_list.back() != 1) {
-                        return false;
-                    }
-                    return true;
-                }
-
-                template<typename FRI>
-                bool check_initial_precommitment(typename FRI::precommitment_type &T,
-                                                 const typename FRI::params_type &fri_params) {
-                    std::size_t domain_size = fri_params.D[0]->size();
-                    std::size_t coset_size = 1 << fri_params.step_list[0];
-                    std::size_t leafs_number = domain_size / coset_size;
-                    return leafs_number == T.leaves();
-                }
-
-                template<typename FRI>
-                static inline std::pair<std::vector<std::array<typename FRI::field_type::value_type, FRI::m>>,
-                                        std::vector<std::array<std::size_t, FRI::m>>>
-                    calculate_s(const typename FRI::field_type::value_type &x, const std::size_t x_index,
-                                const std::size_t fri_step,
-                                const std::shared_ptr<math::evaluation_domain<typename FRI::field_type>> &D) {
-                    const std::size_t domain_size = D->size();
-                    const std::size_t coset_size = 1 << fri_step;
-                    std::vector<std::array<typename FRI::field_type::value_type, FRI::m>> s(coset_size / FRI::m);
-                    std::vector<std::array<std::size_t, FRI::m>> s_indices(coset_size / FRI::m);
-                    s_indices[0][0] = x_index;
-                    s_indices[0][1] = get_paired_index<FRI>(s_indices[0][0], domain_size);
-                    s[0][0] = D->get_domain_element(s_indices[0][0]);
-                    s[0][1] = D->get_domain_element(s_indices[0][1]);
-                    BOOST_ASSERT(s[0][0] == x);
-                    // [0, N/4, N/8, N/8 + N/4, N/16, N/16 + N/4, N/16 + N/8, N/16 + N/8 + N/4 ...]
-                    std::size_t base_index = domain_size / (FRI::m * FRI::m);
-                    std::size_t prev_half_size = 1;
-                    std::size_t i = 1;
-                    while (i < coset_size / FRI::m) {
-                        for (std::size_t j = 0; j < prev_half_size; j++) {
-                            s_indices[i][0] = (base_index + s_indices[j][0]) % domain_size;
-                            s_indices[i][1] = get_paired_index<FRI>(s_indices[i][0], domain_size);
-                            s[i][0] = D->get_domain_element(s_indices[i][0]);
-                            s[i][1] = D->get_domain_element(s_indices[i][1]);
-                            i++;
-                        }
-                        base_index /= FRI::m;
-                        prev_half_size <<= 1;
-                    }
-
-                    return std::move(std::make_pair(std::move(s), std::move(s_indices)));
-                }
-
-                template<typename FRI>
-                static inline std::vector<std::pair<std::size_t, std::size_t>>
-                    get_correct_order(const std::size_t x_index,
-                                      const std::size_t domain_size,
-                                      const std::size_t fri_step,
-                                      const std::vector<std::array<std::size_t, FRI::m>> &input_s_indices) {
-                    const std::size_t coset_size = 1 << fri_step;
-                    BOOST_ASSERT(coset_size / FRI::m == input_s_indices.size());
-                    std::vector<std::size_t> correctly_ordered_s_indices(coset_size / FRI::m);
-                    correctly_ordered_s_indices[0] = get_folded_index<FRI>(x_index, domain_size, fri_step);
-                    std::size_t base_index = domain_size / (FRI::m * FRI::m);
-                    std::size_t prev_half_size = 1;
-                    std::size_t i = 1;
-                    while (i < coset_size / FRI::m) {
-                        for (std::size_t j = 0; j < prev_half_size; j++) {
-                            correctly_ordered_s_indices[i] =
-                                (base_index + correctly_ordered_s_indices[j]) % domain_size;
-                            i++;
-                        }
-                        base_index /= FRI::m;
-                        prev_half_size <<= 1;
-                    }
-                    std::vector<std::pair<std::size_t, std::size_t>> correct_order_idx(coset_size / FRI::m);
-                    for (i = 0; i < coset_size / FRI::m; i++) {
-                        auto found_it =
-                            std::find_if(std::cbegin(input_s_indices), std::cend(input_s_indices), [&](const auto &v) {
-                                if (v[0] == correctly_ordered_s_indices[i] &&
-                                    v[1] == get_paired_index<FRI>(correctly_ordered_s_indices[i], domain_size)) {
-                                    correct_order_idx[i].second = 0;
-                                    return true;
-                                } else if (v[1] == correctly_ordered_s_indices[i] &&
-                                           v[0] == get_paired_index<FRI>(correctly_ordered_s_indices[i], domain_size)) {
-                                    correct_order_idx[i].second = 1;
-                                    return true;
-                                }
-                                return false;
-                            });
-                        if (found_it != std::cend(input_s_indices)) {
-                            correct_order_idx[i].first = std::distance(std::cbegin(input_s_indices), found_it);
-                        } else {
-                            BOOST_ASSERT(false);
-                        }
-                    }
-                    return correct_order_idx;
-                }
-
-                template<
-                    typename FRI, typename ContainerType,
+                    return precommit<FRI>(poly_dfs, D);
+                }
+
+                template<typename FRI, typename ContainerType,
                     typename std::enable_if<
-                        std::is_base_of<commitments::detail::basic_batched_fri<
-                                            typename FRI::field_type, typename FRI::merkle_tree_hash_type,
-                                            typename FRI::transcript_hash_type, FRI::m, FRI::leaf_size>,
+                        std::is_base_of<commitments::detail::basic_batched_fri<typename FRI::field_type,
+                                                                               typename FRI::merkle_tree_hash_type,
+                                                                               typename FRI::transcript_hash_type,
+                                                                               FRI::m, FRI::leaf_size>,
                                         FRI>::value &&
                             (!std::is_same_v<typename ContainerType::value_type, typename FRI::field_type::value_type>),
                         bool>::type = true>
@@ -551,13 +320,10 @@
                                typename FRI::precommitment_type &T,
                                const typename FRI::params_type &fri_params,
                                typename FRI::transcript_type &transcript = typename FRI::transcript_type()) {
-                    BOOST_ASSERT(check_step_list<FRI>(fri_params));
-                    BOOST_ASSERT(check_initial_precommitment<FRI>(T, fri_params));
-
                     if constexpr (std::is_same_v<math::polynomial_dfs<typename FRI::field_type::value_type>,
                                                  typename ContainerType::value_type>) {
                         for (int i = 0; i < f.size(); ++i) {
-                            // BOOST_ASSERT(g[i].size() == fri_params.D[0]->size());
+                            // assert(g[i].size() == fri_params.D[0]->size());
                             if (f[i].size() != fri_params.D[0]->size()) {
                                 f[i].resize(fri_params.D[0]->size());
                             }
@@ -567,7 +333,7 @@
                         }
                     }
 
-                    BOOST_ASSERT(f.size() == g.size());
+                    assert(f.size() == g.size());
                     std::size_t leaf_size = f.size();
 
                     transcript(commit<FRI>(T));
@@ -575,137 +341,102 @@
                     // TODO: how to sample x?
                     std::size_t domain_size = fri_params.D[0]->size();
                     std::uint64_t x_index = (transcript.template int_challenge<std::uint64_t>()) % domain_size;
+
                     typename FRI::field_type::value_type x = fri_params.D[0]->get_domain_element(x_index);
 
-<<<<<<< HEAD
                     std::size_t r = fri_params.r;
 
-                    typename FRI::proof_type::round_proofs_t round_proofs;
-=======
                     std::vector<typename FRI::round_proof_type> round_proofs;
->>>>>>> be9fa64a
                     std::unique_ptr<typename FRI::merkle_tree_type> p_tree =
                         std::make_unique<typename FRI::merkle_tree_type>(T);
                     typename FRI::merkle_tree_type T_next;
 
-                    std::size_t basis_index = 0;
-                    std::vector<std::array<typename FRI::field_type::value_type, FRI::m>> s;
-                    std::vector<std::array<std::size_t, FRI::m>> s_indices;
-                    for (std::size_t i = 0; i < fri_params.step_list.size() - 1; i++) {
-                        domain_size = fri_params.D[basis_index]->size();
+                    for (std::size_t i = 0; i < r - 1; i++) {
+
+                        std::size_t domain_size = fri_params.D[i]->size();
+
+                        typename FRI::field_type::value_type alpha =
+                            transcript.template challenge<typename FRI::field_type>();
+
                         x_index %= domain_size;
 
                         // m = 2, so:
+                        std::array<typename FRI::field_type::value_type, FRI::m> s;
+                        std::array<std::size_t, FRI::m> s_indices;
                         if constexpr (FRI::m == 2) {
-                            std::tie(s, s_indices) =
-                                calculate_s<FRI>(x, x_index, fri_params.step_list[i], fri_params.D[basis_index]);
+                            s[0] = x;
+                            s[1] = -x;
+                            s_indices[0] = x_index;
+                            s_indices[1] = (x_index + domain_size / 2) % domain_size;
                         } else {
                             return {};
                         }
 
-<<<<<<< HEAD
-                        typename FRI::round_proof_type::y_t y;
-=======
-                        typename FRI::round_proof_type::y_type y;
->>>>>>> be9fa64a
+                        typename select_container<(bool)FRI::leaf_size,
+                                                  std::array<typename FRI::field_type::value_type, FRI::m>,
+                                                  FRI::leaf_size>::type y;
                         if constexpr (FRI::leaf_size == 0) {
                             y.resize(leaf_size);
                         }
 
-                        std::size_t coset_size = 1 << fri_params.step_list[i];
-                        BOOST_ASSERT(coset_size / FRI::m == s.size());
-                        BOOST_ASSERT(coset_size / FRI::m == s_indices.size());
                         for (std::size_t polynom_index = 0; polynom_index < leaf_size; polynom_index++) {
-                            y[polynom_index].resize(coset_size / FRI::m);
-                            for (std::size_t j = 0; j < coset_size / FRI::m; j++) {
-                                if constexpr (std::is_same_v<math::polynomial_dfs<typename FRI::field_type::value_type>,
-                                                             typename ContainerType::value_type>) {
-                                    y[polynom_index][j][0] = basis_index == 0 ? g[polynom_index][s_indices[j][0]] :
-                                                                                f[polynom_index][s_indices[j][0]];
-                                    y[polynom_index][j][1] = basis_index == 0 ? g[polynom_index][s_indices[j][1]] :
-                                                                                f[polynom_index][s_indices[j][1]];
+                            for (std::size_t j = 0; j < FRI::m; j++) {
+                                if (std::is_same_v<math::polynomial_dfs<typename FRI::field_type::value_type>,
+                                                   typename ContainerType::value_type>) {
+                                    y[polynom_index][j] =
+                                        i == 0 ? g[polynom_index][s_indices[j]] : f[polynom_index][s_indices[j]];
                                 } else {
-                                    y[polynom_index][j][0] = basis_index == 0 ? g[polynom_index].evaluate(s[j][0]) :
-                                                                                f[polynom_index].evaluate(s[j][0]);
-                                    y[polynom_index][j][1] = basis_index == 0 ? g[polynom_index].evaluate(s[j][1]) :
-                                                                                f[polynom_index].evaluate(s[j][1]);
+                                    y[polynom_index][j] =
+                                        i == 0 ? g[polynom_index].evaluate(s[j]) : f[polynom_index].evaluate(s[j]);
                                 }
                             }
                         }
 
-<<<<<<< HEAD
-                        typename FRI::round_proof_type::p_t p;
+                        std::array<typename FRI::merkle_proof_type, FRI::m> p;
 
                         for (std::size_t j = 0; j < FRI::m; j++) {
                             p[j] = typename FRI::merkle_proof_type(*p_tree, s_indices[j]);
                         }
 
-                        typename FRI::round_proof_type::colinear_value_t colinear_value;
-=======
-                        // TODO: check if leaf index calculation is correct
-                        auto p = make_proof_specialized<FRI>(
-                            get_folded_index<FRI>(x_index, domain_size, fri_params.step_list[i]), domain_size, *p_tree);
->>>>>>> be9fa64a
-
-                        typename FRI::round_proof_type::colinear_value_type colinear_value;
+                        typename select_container<(bool)FRI::leaf_size,
+                                                  typename FRI::field_type::value_type,
+                                                  FRI::leaf_size>::type colinear_value;
+
                         if constexpr (FRI::leaf_size == 0) {
                             colinear_value.resize(leaf_size);
                         }
 
-                        for (std::size_t step_i = 0; step_i < fri_params.step_list[i]; step_i++, basis_index++) {
-                            typename FRI::field_type::value_type alpha =
-                                transcript.template challenge<typename FRI::field_type>();
-
-                            for (std::size_t polynom_index = 0; polynom_index < leaf_size; polynom_index++) {
-                                if constexpr (std::is_same_v<math::polynomial_dfs<typename FRI::field_type::value_type>,
-                                                             typename ContainerType::value_type>) {
-                                    if (basis_index == 0) {
-                                        f[polynom_index].resize(fri_params.D[basis_index]->size());
-                                    }
-                                    f[polynom_index] = commitments::detail::fold_polynomial<typename FRI::field_type>(
-                                        f[polynom_index], alpha, fri_params.D[basis_index]);
-                                } else {
-                                    f[polynom_index] = commitments::detail::fold_polynomial<typename FRI::field_type>(
-                                        f[polynom_index], alpha);
+                        for (std::size_t polynom_index = 0; polynom_index < leaf_size; polynom_index++) {
+                            if constexpr (std::is_same_v<math::polynomial_dfs<typename FRI::field_type::value_type>,
+                                                         typename ContainerType::value_type>) {
+                                if (i == 0) {
+                                    f[polynom_index].resize(fri_params.D[i]->size());
                                 }
-                            }
-
-                            x_index = x_index % (fri_params.D[basis_index + 1]->size());
-                            x = fri_params.D[basis_index + 1]->get_domain_element(x_index);
-                        }
-
-                        std::tie(s, s_indices) =
-                            calculate_s<FRI>(x, x_index, fri_params.step_list[i + 1], fri_params.D[basis_index]);
-                        coset_size = 1 << fri_params.step_list[i + 1];
-                        BOOST_ASSERT(coset_size / FRI::m == s.size());
-                        BOOST_ASSERT(coset_size / FRI::m == s_indices.size());
+                                f[polynom_index] = commitments::detail::fold_polynomial<typename FRI::field_type>(
+                                    f[polynom_index], alpha, fri_params.D[i]);
+                            } else {
+                                f[polynom_index] = commitments::detail::fold_polynomial<typename FRI::field_type>(
+                                    f[polynom_index], alpha);
+                            }
+                        }
+
+                        x_index = x_index % (fri_params.D[i + 1]->size());
+                        x = fri_params.D[i + 1]->get_domain_element(x_index);
+
                         for (std::size_t polynom_index = 0; polynom_index < leaf_size; polynom_index++) {
-                            colinear_value[polynom_index].resize(coset_size / FRI::m);
-                            for (std::size_t j = 0; j < coset_size / FRI::m; j++) {
-                                if constexpr (std::is_same_v<math::polynomial_dfs<typename FRI::field_type::value_type>,
-                                                             typename ContainerType::value_type>) {
-                                    colinear_value[polynom_index][j][0] = f[polynom_index][s_indices[j][0]];
-                                    colinear_value[polynom_index][j][1] = f[polynom_index][s_indices[j][1]];
-                                } else {
-                                    colinear_value[polynom_index][j][0] = f[polynom_index].evaluate(s[j][0]);
-                                    colinear_value[polynom_index][j][1] = f[polynom_index].evaluate(s[j][1]);
-                                }
-                            }
-                        }
-
-                        T_next = precommit<FRI>(f, fri_params.D[basis_index],
-                                                fri_params.step_list[i + 1]);    // new merkle tree
+                            if constexpr (std::is_same_v<math::polynomial_dfs<typename FRI::field_type::value_type>,
+                                                         typename ContainerType::value_type>) {
+                                colinear_value[polynom_index] = f[polynom_index][x_index];
+                            } else {
+                                colinear_value[polynom_index] = f[polynom_index].evaluate(x);
+                            }
+                        }
+
+                        T_next = precommit<FRI>(f, fri_params.D[i + 1]);    // new merkle tree
                         transcript(commit<FRI>(T_next));
 
-<<<<<<< HEAD
-                        typename FRI::round_proof_type::colinear_path_t colinear_path =
+                        typename FRI::merkle_proof_type colinear_path =
                             typename FRI::merkle_proof_type(T_next, x_index);
-=======
-                        typename FRI::merkle_proof_type colinear_path = make_proof_specialized<FRI>(
-                            get_folded_index<FRI>(x_index, fri_params.D[basis_index]->size(),
-                                                  fri_params.step_list[i + 1]),
-                            fri_params.D[basis_index]->size(), T_next);
->>>>>>> be9fa64a
 
                         round_proofs.push_back(
                             typename FRI::round_proof_type({y, p, p_tree->root(), colinear_value, colinear_path}));
@@ -713,7 +444,9 @@
                         p_tree = std::make_unique<typename FRI::merkle_tree_type>(T_next);
                     }
 
-                    typename FRI::proof_type::final_polynomials_t final_polynomials;
+                    typename select_container<(bool)FRI::leaf_size,
+                                              math::polynomial<typename FRI::field_type::value_type>,
+                                              FRI::leaf_size>::type final_polynomials;
 
                     if constexpr (FRI::leaf_size == 0) {
                         final_polynomials.resize(f.size());
@@ -733,19 +466,19 @@
                     return typename FRI::proof_type({round_proofs, final_polynomials, commit<FRI>(T)});
                 }
 
-                template<
-                    typename FRI, typename PolynomType,
+                template<typename FRI, typename PolynomType,
                     typename std::enable_if<
-                        std::is_base_of<commitments::detail::basic_batched_fri<
-                                            typename FRI::field_type, typename FRI::merkle_tree_hash_type,
-                                            typename FRI::transcript_hash_type, FRI::m, FRI::leaf_size>,
+                        std::is_base_of<commitments::detail::basic_batched_fri<typename FRI::field_type,
+                                                                               typename FRI::merkle_tree_hash_type,
+                                                                               typename FRI::transcript_hash_type,
+                                                                               FRI::m, FRI::leaf_size>,
                                         FRI>::value &&
                             (std::is_same_v<typename PolynomType::value_type, typename FRI::field_type::value_type>),
                         bool>::type = true>
                 static typename FRI::proof_type
                     proof_eval(PolynomType f,
                                const PolynomType &g,
-                               typename FRI::precommitment_type T,
+                               typename FRI::precommitment_type &T,
                                const typename FRI::params_type &fri_params,
                                typename FRI::transcript_type &transcript = typename FRI::transcript_type()) {
                     std::array<PolynomType, 1> f_new = {f};
@@ -754,64 +487,12 @@
                     return proof_eval<FRI>(f_new, g_new, T, fri_params, transcript);
                 }
 
-                template<
-                    typename FRI, typename ContainerType,
+                template<typename FRI, typename ContainerType,
                     typename std::enable_if<
-                        std::is_base_of<commitments::detail::basic_batched_fri<
-                                            typename FRI::field_type, typename FRI::merkle_tree_hash_type,
-                                            typename FRI::transcript_hash_type, FRI::m, FRI::leaf_size>,
-                                        FRI>::value &&
-                            (!std::is_same_v<typename ContainerType::value_type, typename FRI::field_type::value_type>),
-                        bool>::type = true>
-                static typename FRI::proof_type
-                    proof_eval(ContainerType f,
-                               ContainerType g,
-                               const typename FRI::params_type &fri_params,
-                               typename FRI::transcript_type &transcript = typename FRI::transcript_type()) {
-                    // TODO: f or g should be commited first
-                    typename FRI::precommitment_type T = precommit<FRI>(g, fri_params.D[0], fri_params.step_list[0]);
-
-                    return proof_eval<FRI>(f, g, T, fri_params, transcript);
-                }
-
-                template<
-                    typename FRI, typename PolynomType,
-                    typename std::enable_if<
-                        std::is_base_of<commitments::detail::basic_batched_fri<
-                                            typename FRI::field_type, typename FRI::merkle_tree_hash_type,
-                                            typename FRI::transcript_hash_type, FRI::m, FRI::leaf_size>,
-                                        FRI>::value &&
-                            (std::is_same_v<typename PolynomType::value_type, typename FRI::field_type::value_type>),
-                        bool>::type = true>
-                static typename FRI::proof_type
-                    proof_eval(PolynomType f,
-                               const PolynomType &g,
-                               const typename FRI::params_type &fri_params,
-                               typename FRI::transcript_type &transcript = typename FRI::transcript_type()) {
-                    std::array<PolynomType, 1> f_new = {f};
-                    std::array<PolynomType, 1> g_new = {g};
-
-                    // TODO: f or g should be commited first
-                    typename FRI::precommitment_type T =
-                        precommit<FRI>(g_new, fri_params.D[0], fri_params.step_list[0]);
-
-                    return proof_eval<FRI>(f_new, g_new, fri_params, transcript);
-                }
-
-                template<
-                    typename FRI, typename ContainerType,
-                    typename std::enable_if<
-<<<<<<< HEAD
                         std::is_base_of<commitments::detail::basic_batched_fri<typename FRI::field_type,
                                                                                typename FRI::merkle_tree_hash_type,
                                                                                typename FRI::transcript_hash_type,
-                                                                               FRI::m,
-                                                                               FRI::leaf_size>,
-=======
-                        std::is_base_of<commitments::detail::basic_batched_fri<
-                                            typename FRI::field_type, typename FRI::merkle_tree_hash_type,
-                                            typename FRI::transcript_hash_type, FRI::m, FRI::leaf_size>,
->>>>>>> be9fa64a
+                                                                               FRI::m, FRI::leaf_size>,
                                         FRI>::value &&
                             !std::is_same_v<typename ContainerType::value_type, typename FRI::field_type::value_type>,
                         bool>::type = true>
@@ -820,215 +501,9 @@
                                         const ContainerType U,
                                         const ContainerType V,
                                         typename FRI::transcript_type &transcript = typename FRI::transcript_type()) {
-                    BOOST_ASSERT(check_step_list<FRI>(fri_params));
-
-                    BOOST_ASSERT(U.size() == V.size());
+
+                    assert(U.size() == V.size());
                     std::size_t leaf_size = U.size();
-                    transcript(proof.target_commitment);
-
-                    std::size_t domain_size = fri_params.D[0]->size();
-                    std::uint64_t x_index = (transcript.template int_challenge<std::uint64_t>()) % domain_size;
-                    typename FRI::field_type::value_type x = fri_params.D[0]->get_domain_element(x_index);
-                    std::uint64_t x_index_next;
-                    typename FRI::field_type::value_type x_next;
-
-                    std::size_t r = fri_params.r;
-
-                    std::size_t basis_index = 0;
-                    std::vector<std::array<typename FRI::field_type::value_type, FRI::m>> s;
-                    std::vector<std::array<std::size_t, FRI::m>> s_indices;
-                    for (std::size_t i = 0; i < fri_params.step_list.size() - 1; i++) {
-                        domain_size = fri_params.D[basis_index]->size();
-                        x_index %= domain_size;
-
-                        // m = 2, so:
-                        if constexpr (FRI::m == 2) {
-                            std::tie(s, s_indices) =
-                                calculate_s<FRI>(x, x_index, fri_params.step_list[i], fri_params.D[basis_index]);
-                        } else {
-                            return false;
-                        }
-
-                        {
-                            const std::size_t coset_size = 1 << fri_params.step_list[i];
-                            auto correct_order_idx =
-                                get_correct_order<FRI>(x_index, domain_size, fri_params.step_list[i], s_indices);
-                            std::vector<std::uint8_t> leaf_data(coset_size * FRI::field_element_type::length() *
-                                                                leaf_size);
-                            auto write_iter = leaf_data.begin();
-                            for (std::size_t polynom_index = 0; polynom_index < leaf_size; polynom_index++) {
-                                for (auto [idx, pair_idx] : correct_order_idx) {
-                                    typename FRI::field_element_type leaf_val0(
-                                        proof.round_proofs[i].y[polynom_index][idx][pair_idx]);
-                                    leaf_val0.write(write_iter, FRI::field_element_type::length());
-                                    typename FRI::field_element_type leaf_val1(
-                                        proof.round_proofs[i].y[polynom_index][idx][(pair_idx + 1) % FRI::m]);
-                                    leaf_val1.write(write_iter, FRI::field_element_type::length());
-                                }
-                            }
-                            if (!proof.round_proofs[i].p.validate(leaf_data)) {
-                                return false;
-                            }
-                        }
-
-                        typename FRI::round_proof_type::y_type y;
-                        if constexpr (FRI::leaf_size == 0) {
-                            y.resize(leaf_size);
-                        }
-                        for (std::size_t polynom_index = 0; polynom_index < leaf_size; polynom_index++) {
-                            y[polynom_index].resize(proof.round_proofs[i].y[polynom_index].size());
-                            for (std::size_t y_i = 0; y_i < y[polynom_index].size(); y_i++) {
-                                for (std::size_t j = 0; j < FRI::m; j++) {
-                                    if (basis_index == 0) {
-                                        y[polynom_index][y_i][j] = (proof.round_proofs[i].y[polynom_index][y_i][j] -
-                                                                    U[polynom_index].evaluate(s[y_i][j])) /
-                                                                   V[polynom_index].evaluate(s[y_i][j]);
-                                    } else {
-                                        y[polynom_index][y_i][j] = proof.round_proofs[i].y[polynom_index][y_i][j];
-                                    }
-                                }
-                            }
-                        }
-                        for (std::size_t step_i = 0; step_i < fri_params.step_list[i] - 1; step_i++, basis_index++) {
-                            typename FRI::field_type::value_type alpha =
-                                transcript.template challenge<typename FRI::field_type>();
-
-                            for (std::size_t polynom_index = 0; polynom_index < leaf_size; polynom_index++) {
-                                typename FRI::round_proof_type::y_type::value_type y_poly_i_new(
-                                    y[polynom_index].size() / FRI::m);
-                                for (std::size_t y_i = 0; y_i < y_poly_i_new.size(); y_i++) {
-                                    std::vector<std::pair<typename FRI::field_type::value_type,
-                                                          typename FRI::field_type::value_type>>
-                                        interpolation_points_l {
-                                            std::make_pair(s[2 * y_i][0], y[polynom_index][2 * y_i][0]),
-                                            std::make_pair(s[2 * y_i][1], y[polynom_index][2 * y_i][1]),
-                                        };
-                                    math::polynomial<typename FRI::field_type::value_type> interpolant_l =
-                                        math::lagrange_interpolation(interpolation_points_l);
-                                    y_poly_i_new[y_i][0] = interpolant_l.evaluate(alpha);
-                                    std::vector<std::pair<typename FRI::field_type::value_type,
-                                                          typename FRI::field_type::value_type>>
-                                        interpolation_points_r {
-                                            std::make_pair(s[2 * y_i + 1][0], y[polynom_index][2 * y_i + 1][0]),
-                                            std::make_pair(s[2 * y_i + 1][1], y[polynom_index][2 * y_i + 1][1]),
-                                        };
-                                    math::polynomial<typename FRI::field_type::value_type> interpolant_r =
-                                        math::lagrange_interpolation(interpolation_points_r);
-                                    y_poly_i_new[y_i][1] = interpolant_r.evaluate(alpha);
-                                }
-                                y[polynom_index] = std::move(y_poly_i_new);
-                            }
-
-                            x_index = x_index % (fri_params.D[basis_index + 1]->size());
-                            x = x * x;
-                            if (step_i < fri_params.step_list[i] - 1) {
-                                std::tie(s, s_indices) = calculate_s<FRI>(
-                                    x, x_index, fri_params.step_list[i] - 1 - step_i, fri_params.D[basis_index + 1]);
-                            }
-                        }
-
-                        basis_index++;
-                        x_index_next = x_index % (fri_params.D[basis_index]->size());
-                        x_next = x * x;
-                        std::tie(s, s_indices) = calculate_s<FRI>(x_next, x_index_next, fri_params.step_list[i + 1],
-                                                                  fri_params.D[basis_index]);
-
-                        const std::size_t coset_size = 1 << fri_params.step_list[i + 1];
-                        auto correct_order_idx = get_correct_order<FRI>(x_index_next, fri_params.D[basis_index]->size(),
-                                                                        fri_params.step_list[i + 1], s_indices);
-                        std::vector<std::uint8_t> leaf_data(coset_size * FRI::field_element_type::length() * leaf_size);
-                        auto write_iter = leaf_data.begin();
-
-                        typename FRI::field_type::value_type alpha =
-                            transcript.template challenge<typename FRI::field_type>();
-                        for (std::size_t polynom_index = 0; polynom_index < leaf_size; polynom_index++) {
-                            BOOST_ASSERT(y[polynom_index].size() == 1);
-                            std::vector<
-                                std::pair<typename FRI::field_type::value_type, typename FRI::field_type::value_type>>
-                                interpolation_points {
-                                    std::make_pair(x, y[polynom_index][0][0]),
-                                    std::make_pair(-x, y[polynom_index][0][1]),
-                                };
-
-                            math::polynomial<typename FRI::field_type::value_type> interpolant =
-                                math::lagrange_interpolation(interpolation_points);
-
-                            if (interpolant.evaluate(alpha) !=
-                                proof.round_proofs[i].colinear_value[polynom_index][0][0]) {
-                                return false;
-                            }
-
-                            for (auto [idx, pair_idx] : correct_order_idx) {
-                                typename FRI::field_element_type leaf_val0(
-                                    proof.round_proofs[i].colinear_value[polynom_index][idx][pair_idx]);
-                                leaf_val0.write(write_iter, FRI::field_element_type::length());
-                                typename FRI::field_element_type leaf_val1(
-                                    proof.round_proofs[i].colinear_value[polynom_index][idx][(pair_idx + 1) % FRI::m]);
-                                leaf_val1.write(write_iter, FRI::field_element_type::length());
-                            }
-                        }
-
-                        transcript(proof.round_proofs[i].colinear_path.root());
-                        if (!proof.round_proofs[i].colinear_path.validate(leaf_data)) {
-                            return false;
-                        }
-
-                        x_index = x_index_next;
-                        x = x_next;
-                    }
-
-                    // auto final_root = commit(precommit(proof.final_polynomials, fri_params.D[r - 1]));
-                    // if (final_root != proof.round_proofs[r - 2].colinear_path.root()) {
-                    //     return false;
-                    // }
-
-                    for (std::size_t polynom_index = 0; polynom_index < leaf_size; polynom_index++) {
-
-                        if (proof.final_polynomials[polynom_index].degree() >
-                            std::pow(2, std::log2(fri_params.max_degree + 1) - r + 1) - 1) {
-                            return false;
-                        }
-                    }
-
-                    return true;
-                }
-
-<<<<<<< HEAD
-                template<typename FRI,
-                    typename std::enable_if<
-                        std::is_base_of<commitments::detail::basic_batched_fri<typename FRI::field_type,
-                                                                               typename FRI::merkle_tree_hash_type,
-                                                                               typename FRI::transcript_hash_type,
-                                                                               FRI::m,
-                                                                               FRI::leaf_size>,
-                                        FRI>::value, bool>::type = true>
-                static bool verify_eval(typename FRI::proof_type &proof,
-                                        typename FRI::params_type &fri_params,
-                                        const math::polynomial<typename FRI::field_type::value_type> U,
-                                        const math::polynomial<typename FRI::field_type::value_type> V,
-=======
-                template<
-                    typename FRI, typename ContainerType,
-                    typename std::enable_if<
-                        std::is_base_of<commitments::detail::basic_batched_fri<
-                                            typename FRI::field_type, typename FRI::merkle_tree_hash_type,
-                                            typename FRI::transcript_hash_type, FRI::m, FRI::leaf_size>,
-                                        FRI>::value &&
-                            !std::is_same_v<typename ContainerType::value_type, typename FRI::field_type::value_type>,
-                        bool>::type = true>
-                static bool verify_eval(typename FRI::proof_type &proof,
-                                        typename FRI::params_type &fri_params,
-                                        const ContainerType U,
-                                        const math::polynomial<typename FRI::field_type::value_type>
-                                            V,
->>>>>>> be9fa64a
-                                        typename FRI::transcript_type &transcript = typename FRI::transcript_type()) {
-
-                    std::size_t leaf_size = FRI::leaf_size;
-                    if constexpr (FRI::leaf_size == 0) {
-                        leaf_size = proof.final_polynomials.size();
-                    }
-                        
                     transcript(proof.target_commitment);
 
                     std::size_t domain_size = fri_params.D[0]->size();
@@ -1078,8 +553,8 @@
                             for (std::size_t j = 0; j < FRI::m; j++) {
                                 if (i == 0) {
                                     y[j] =
-                                        (proof.round_proofs[i].y[polynom_index][j] - U.evaluate(s[j])) /
-                                        V.evaluate(s[j]);
+                                        (proof.round_proofs[i].y[polynom_index][j] - U[polynom_index].evaluate(s[j])) /
+                                        V[polynom_index].evaluate(s[j]);
                                 } else {
                                     y[j] = proof.round_proofs[i].y[polynom_index][j];
                                 }
@@ -1114,6 +589,11 @@
                         x = x_next;
                     }
 
+                    // auto final_root = commit(precommit(proof.final_polynomials, fri_params.D[r - 1]));
+                    // if (final_root != proof.round_proofs[r - 2].colinear_path.root()) {
+                    //     return false;
+                    // }
+
                     for (std::size_t polynom_index = 0; polynom_index < leaf_size; polynom_index++) {
 
                         if (proof.final_polynomials[polynom_index].degree() >
@@ -1123,6 +603,25 @@
                     }
 
                     return true;
+                }
+
+                template<typename FRI, typename ContainerType,
+                    typename std::enable_if<
+                        std::is_base_of<commitments::detail::basic_batched_fri<typename FRI::field_type,
+                                                                               typename FRI::merkle_tree_hash_type,
+                                                                               typename FRI::transcript_hash_type,
+                                                                               FRI::m,
+                                                                               FRI::leaf_size>,
+                                        FRI>::value &&
+                            !std::is_same_v<typename ContainerType::value_type, typename FRI::field_type::value_type>,
+                        bool>::type = true>
+                static bool verify_eval(typename FRI::proof_type &proof,
+                                        typename FRI::params_type &fri_params,
+                                        const ContainerType U,
+                                        const math::polynomial<typename FRI::field_type::value_type> V,
+                                        typename FRI::transcript_type &transcript = typename FRI::transcript_type()) {
+                    // TODO: Bad solution for container V - ContainerType(U.size(), V)
+                    return verify_eval<FRI>(proof, fri_params, U, ContainerType(U.size(), V), transcript);
                 }
             }    // namespace algorithms
         }        // namespace zk
