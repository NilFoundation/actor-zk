--- conflicted
+++ resolved
@@ -49,69 +49,6 @@
             namespace commitments {
                 namespace detail {
 
-<<<<<<< HEAD
-                    template<typename FieldType>
-                    math::polynomial<typename FieldType::value_type>
-                        fold_polynomial(math::polynomial<typename FieldType::value_type> &f,
-                                        typename FieldType::value_type alpha) {
-
-                        std::size_t d = f.degree();
-                        if (d % 2 == 0) {
-                            f.push_back(0);
-                            d++;
-                        }
-                        math::polynomial<typename FieldType::value_type> f_folded(d / 2 + 1);
-
-                        for (std::size_t index = 0; index <= f_folded.degree(); index++) {
-                            f_folded[index] = f[2 * index] + alpha * f[2 * index + 1];
-                        }
-
-                        return f_folded;
-                    }
-
-                    template<typename FieldType>
-                    math::polynomial_dfs<typename FieldType::value_type>
-                        fold_polynomial(math::polynomial_dfs<typename FieldType::value_type> &f,
-                                        typename FieldType::value_type alpha,
-                                        std::shared_ptr<math::evaluation_domain<FieldType>> domain) {
-
-                        std::size_t d = f.degree();
-
-                        //codeword = [two.inverse() * ( (one + alpha / (offset * (omega^i)) ) * codeword[i]
-                        // + (one - alpha / (offset * (omega^i)) ) * codeword[len(codeword)//2 + i] ) for i in range(len(codeword)//2)]
-                        math::polynomial_dfs<typename FieldType::value_type> f_folded(
-                            d / 2, domain->m / 2, FieldType::value_type::zero());
-
-                        typename FieldType::value_type two_inversed = 2;
-                        two_inversed = two_inversed.inversed();
-                        typename FieldType::value_type omega_inversed = domain->get_domain_element(1);
-                        omega_inversed = omega_inversed.inversed();
-
-                        for (std::size_t i = 0; i <= f_folded.degree(); i++) {
-                            f_folded[i] = two_inversed * (
-                                (1 + alpha * power(omega_inversed, i)) * f[i] + (1 - alpha * power(omega_inversed, i)) * f[(d + 1) / 2 + i]
-                            );
-                        }
-
-                        return f_folded;
-                    }
-
-                    template<typename FieldType>
-                    std::vector<std::shared_ptr<math::evaluation_domain<FieldType>>>
-                        calculate_domain_set(const std::size_t max_domain_degree, const std::size_t set_size) {
-
-                        std::vector<std::shared_ptr<math::evaluation_domain<FieldType>>> domain_set(set_size);
-                        for (std::size_t i = 0; i < set_size; i++) {
-                            const std::size_t domain_size = std::pow(2, max_domain_degree - i);
-                            std::shared_ptr<math::evaluation_domain<FieldType>> domain =
-                                math::make_evaluation_domain<FieldType>(domain_size);
-                            domain_set[i] = domain;
-                        }
-                        return domain_set;
-                    }
-
-=======
->>>>>>> 442a8341
                     /**
                      * @brief Based on the FRI Commitment description from \[ResShift].
                      * @tparam d ...
@@ -199,26 +136,15 @@
                                       const std::shared_ptr<math::evaluation_domain<FieldType>> &D) {
                             BOOST_STATIC_ASSERT_MSG(m == 2, "unsupported m value!");
 
-<<<<<<< HEAD
-                            if (f.size() != D->m) {
-                                f.resize(D->m);
-                            }
-                            std::size_t leafs_number = D->m / m;
+                            if (f.size() != D->size()) {
+                                f.resize(D->size());
+                            }
+                            std::size_t leafs_number = D->size() / m;
                             std::vector<std::array<std::uint8_t, m * field_element_type::length()>> y_data;
                             y_data.resize(leafs_number);
 
                             for (std::size_t i = 0; i < leafs_number; i++) {
                                 field_element_type y_val0(f[i]);
-=======
-                            if (f.size() != D->size()){
-                                f.resize(D->size());
-                            }
-                            std::vector<std::array<std::uint8_t, field_element_type::length()>> y_data;
-                            y_data.resize(D->size());
-
-                            for (std::size_t i = 0; i < D->size(); i++) {
-                                field_element_type y_val(f[i]);
->>>>>>> 442a8341
                                 auto write_iter = y_data[i].begin();
                                 y_val0.write(write_iter, field_element_type::length());
 
@@ -271,7 +197,6 @@
                             return commit(precommit(f, D));
                         }
 
-<<<<<<< HEAD
                         static std::size_t get_paired_index(std::size_t x_index, std::size_t domain_size) {
                             return (x_index + domain_size / m) % domain_size;
                         }
@@ -289,10 +214,7 @@
                             return merkle_proof_type(tree, min_x_index);
                         }
 
-                        static proof_type proof_eval(const math::polynomial_dfs<typename FieldType::value_type> &Q,
-=======
                         static proof_type proof_eval(math::polynomial_dfs<typename FieldType::value_type> f,
->>>>>>> 442a8341
                                                      const math::polynomial_dfs<typename FieldType::value_type> &g,
                                                      precommitment_type &T,
                                                      const params_type &fri_params,
@@ -312,13 +234,7 @@
                             merkle_tree_type T_next;
 
                             for (std::size_t i = 0; i < r - 1; i++) {
-<<<<<<< HEAD
-                                std::size_t domain_size = fri_params.D[i]->m;
-=======
-
                                 std::size_t domain_size = fri_params.D[i]->size();
-
->>>>>>> 442a8341
                                 typename FieldType::value_type alpha = transcript.template challenge<FieldType>();
                                 x_index %= domain_size;
 
@@ -347,7 +263,7 @@
 
                                 std::array<typename FieldType::value_type, m> colinear_value;
                                 colinear_value[0] = f[x_index];
-                                colinear_value[1] = f[get_paired_index(x_index, fri_params.D[i + 1]->m)];
+                                colinear_value[1] = f[get_paired_index(x_index, fri_params.D[i + 1]->size())];
 
                                 T_next = precommit(f, fri_params.D[i + 1]);    // new merkle tree
                                 transcript(commit(T_next));
@@ -385,13 +301,7 @@
                             merkle_tree_type T_next;
 
                             for (std::size_t i = 0; i < r - 1; i++) {
-<<<<<<< HEAD
-                                std::size_t domain_size = fri_params.D[i]->m;
-=======
-
                                 std::size_t domain_size = fri_params.D[i]->size();
-
->>>>>>> 442a8341
                                 typename FieldType::value_type alpha = transcript.template challenge<FieldType>();
                                 x_index %= domain_size;
 
@@ -413,14 +323,8 @@
                                 }
                                 auto p = make_proof_specialized(x_index, domain_size, *p_tree);
 
-<<<<<<< HEAD
-                                x_index %= fri_params.D[i + 1]->m;
+                                x_index %= fri_params.D[i + 1]->size();
                                 x = fri_params.D[i + 1]->get_domain_element(x_index);
-=======
-                                x_index %= fri_params.D[i + 1]->size();
-                                
-                                x = fri_params.D[i+1]->get_domain_element(x_index);
->>>>>>> 442a8341
 
                                 // create polynomial of degree (degree(f) / 2)
                                 f = fold_polynomial<FieldType>(f, alpha);
@@ -433,7 +337,7 @@
                                 transcript(commit(T_next));
 
                                 merkle_proof_type colinear_path =
-                                    make_proof_specialized(x_index, fri_params.D[i + 1]->m, T_next);
+                                    make_proof_specialized(x_index, fri_params.D[i + 1]->size(), T_next);
 
                                 round_proofs.push_back(
                                     round_proof_type({y, p, p_tree->root(), colinear_value, colinear_path}));
@@ -453,14 +357,14 @@
 
                             transcript(proof.target_commitment);
 
-                            std::size_t domain_size = fri_params.D[0]->m;
+                            std::size_t domain_size = fri_params.D[0]->size();
                             std::uint64_t x_index = transcript.template int_challenge<std::uint64_t>() % domain_size;
                             typename FieldType::value_type x = fri_params.D[0]->get_domain_element(x_index);
 
                             std::size_t r = fri_params.r;
 
                             for (std::size_t i = 0; i < r - 1; i++) {
-                                domain_size = fri_params.D[i]->m;
+                                domain_size = fri_params.D[i]->size();
                                 typename FieldType::value_type alpha = transcript.template challenge<FieldType>();
                                 x_index %= domain_size;
 
@@ -512,12 +416,12 @@
                                 math::polynomial<typename FieldType::value_type> interpolant =
                                     math::lagrange_interpolation(interpolation_points);
 
-                                x_index %= fri_params.D[i + 1]->m;
+                                x_index %= fri_params.D[i + 1]->size();
                                 std::array<std::uint8_t, m * field_element_type::length()> leaf_data;
                                 auto write_iter = leaf_data.begin();
                                 for (std::size_t j = 0; j < m; j++) {
                                     if (is_order_reversed(x_index, get_paired_index(x_index, fri_params.D[i + 1]->m),
-                                                          fri_params.D[i + 1]->m)) {
+                                                          fri_params.D[i + 1]->size())) {
                                         field_element_type leaf_val(proof.round_proofs[i].colinear_value[m - j - 1]);
                                         leaf_val.write(write_iter, field_element_type::length());
                                     } else {
