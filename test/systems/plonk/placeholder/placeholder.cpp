--- conflicted
+++ resolved
@@ -215,24 +215,12 @@
     std::vector<std::size_t> columns_with_copy_constraints = {0, 1, 2, 3};
 
     typename placeholder_public_preprocessor<FieldType, circuit_2_params>::preprocessed_data_type
-<<<<<<< HEAD
-        preprocessed_public_data =
-        placeholder_public_preprocessor<FieldType, circuit_2_params>::process(
-            constraint_system, assignments.public_table(), desc,
-            fri_params, columns_with_copy_constraints.size()).get();
-
-    typename placeholder_private_preprocessor<FieldType, circuit_2_params>::preprocessed_data_type
-        preprocessed_private_data =
-        placeholder_private_preprocessor<FieldType, circuit_2_params>::process(constraint_system,
-                                                                               assignments.private_table(), desc, fri_params).get();
-=======
         preprocessed_public_data = placeholder_public_preprocessor<FieldType, circuit_2_params>::process(
             constraint_system, assignments.public_table(), desc, fri_params, columns_with_copy_constraints.size());
 
     typename placeholder_private_preprocessor<FieldType, circuit_2_params>::preprocessed_data_type
         preprocessed_private_data = placeholder_private_preprocessor<FieldType, circuit_2_params>::process(
             constraint_system, assignments.private_table(), desc, fri_params);
->>>>>>> d55a5288
 
     auto polynomial_table =
         plonk_polynomial_dfs_table<FieldType, typename placeholder_test_params::arithmetization_params>(
@@ -303,24 +291,12 @@
     std::vector<std::size_t> columns_with_copy_constraints = {0, 1, 2, 3};
 
     typename placeholder_public_preprocessor<FieldType, circuit_2_params>::preprocessed_data_type
-<<<<<<< HEAD
-        preprocessed_public_data =
-        placeholder_public_preprocessor<FieldType, circuit_2_params>::process(
-            constraint_system, assignments.public_table(), desc,
-            fri_params, columns_with_copy_constraints.size()).get();
-
-    typename placeholder_private_preprocessor<FieldType, circuit_2_params>::preprocessed_data_type
-        preprocessed_private_data =
-        placeholder_private_preprocessor<FieldType, circuit_2_params>::process(constraint_system,
-                                                                               assignments.private_table(), desc, fri_params).get();
-=======
         preprocessed_public_data = placeholder_public_preprocessor<FieldType, circuit_2_params>::process(
             constraint_system, assignments.public_table(), desc, fri_params, columns_with_copy_constraints.size());
 
     typename placeholder_private_preprocessor<FieldType, circuit_2_params>::preprocessed_data_type
         preprocessed_private_data = placeholder_private_preprocessor<FieldType, circuit_2_params>::process(
             constraint_system, assignments.private_table(), desc, fri_params);
->>>>>>> d55a5288
 
     auto polynomial_table =
         plonk_polynomial_dfs_table<FieldType, typename placeholder_test_params::arithmetization_params>(
@@ -332,16 +308,9 @@
     transcript::fiat_shamir_heuristic_sequential<placeholder_test_params::transcript_hash_type> verifier_transcript(
         init_blob);
 
-<<<<<<< HEAD
-    typename placeholder_permutation_argument<FieldType, circuit_2_params>::prover_result_type
-        prover_res = placeholder_permutation_argument<FieldType, circuit_2_params>::prove_eval(
-            constraint_system, preprocessed_public_data, desc, polynomial_table,
-            fri_params, prover_transcript).get();
-=======
     typename placeholder_permutation_argument<FieldType, circuit_2_params>::prover_result_type prover_res =
         placeholder_permutation_argument<FieldType, circuit_2_params>::prove_eval(
             constraint_system, preprocessed_public_data, desc, polynomial_table, fri_params, prover_transcript);
->>>>>>> d55a5288
 
     // Challenge phase
     typename FieldType::value_type y = nil::crypto3::algebra::random_element<FieldType>();
@@ -395,23 +364,12 @@
     typename policy_type::variable_assignment_type assignments = circuit.table;
 
     typename placeholder_public_preprocessor<FieldType, circuit_3_params>::preprocessed_data_type
-<<<<<<< HEAD
-        preprocessed_public_data =
-        placeholder_public_preprocessor<FieldType, circuit_3_params>::process(
-            constraint_system, assignments.public_table(), desc, fri_params, 0).get();
-
-    typename placeholder_private_preprocessor<FieldType, circuit_3_params>::preprocessed_data_type
-        preprocessed_private_data =
-        placeholder_private_preprocessor<FieldType, circuit_3_params>::process(constraint_system,
-                                                                               assignments.private_table(), desc, fri_params).get();
-=======
         preprocessed_public_data = placeholder_public_preprocessor<FieldType, circuit_3_params>::process(
             constraint_system, assignments.public_table(), desc, fri_params, 0);
 
     typename placeholder_private_preprocessor<FieldType, circuit_3_params>::preprocessed_data_type
         preprocessed_private_data = placeholder_private_preprocessor<FieldType, circuit_3_params>::process(
             constraint_system, assignments.private_table(), desc, fri_params);
->>>>>>> d55a5288
 
     auto polynomial_table =
         plonk_polynomial_dfs_table<FieldType, typename placeholder_test_params_lookups::arithmetization_params>(
@@ -425,12 +383,7 @@
 
     typename placeholder_lookup_argument<FieldType, lpc_type, circuit_3_params>::prover_lookup_result prover_res =
         placeholder_lookup_argument<FieldType, lpc_type, circuit_3_params>::prove_eval(
-<<<<<<< HEAD
-            constraint_system, preprocessed_public_data, assignments,
-            fri_params, prover_transcript).get();
-=======
             constraint_system, preprocessed_public_data, assignments, fri_params, prover_transcript);
->>>>>>> d55a5288
 
     // Challenge phase
     typename FieldType::value_type y = nil::crypto3::algebra::random_element<FieldType>();
@@ -519,24 +472,12 @@
     std::vector<std::size_t> columns_with_copy_constraints = {0, 1, 2, 3};
 
     typename placeholder_public_preprocessor<FieldType, circuit_2_params>::preprocessed_data_type
-<<<<<<< HEAD
-        preprocessed_public_data =
-        placeholder_public_preprocessor<FieldType, circuit_2_params>::process(
-            constraint_system, assignments.public_table(), desc,
-            fri_params, columns_with_copy_constraints.size()).get();
-
-    typename placeholder_private_preprocessor<FieldType, circuit_2_params>::preprocessed_data_type
-        preprocessed_private_data =
-        placeholder_private_preprocessor<FieldType, circuit_2_params>::process(constraint_system,
-                                                                               assignments.private_table(), desc, fri_params).get();
-=======
         preprocessed_public_data = placeholder_public_preprocessor<FieldType, circuit_2_params>::process(
             constraint_system, assignments.public_table(), desc, fri_params, columns_with_copy_constraints.size());
 
     typename placeholder_private_preprocessor<FieldType, circuit_2_params>::preprocessed_data_type
         preprocessed_private_data = placeholder_private_preprocessor<FieldType, circuit_2_params>::process(
             constraint_system, assignments.private_table(), desc, fri_params);
->>>>>>> d55a5288
 
     auto polynomial_table =
         plonk_polynomial_dfs_table<FieldType, typename placeholder_test_params::arithmetization_params>(
@@ -637,24 +578,12 @@
     std::vector<std::size_t> columns_with_copy_constraints = {0, 1, 2, 3};
 
     typename placeholder_public_preprocessor<FieldType, circuit_2_params>::preprocessed_data_type
-<<<<<<< HEAD
-        preprocessed_public_data =
-        placeholder_public_preprocessor<FieldType, circuit_2_params>::process(
-            constraint_system, assignments.public_table(), desc,
-            fri_params, columns_with_copy_constraints.size()).get();
-
-    typename placeholder_private_preprocessor<FieldType, circuit_2_params>::preprocessed_data_type
-        preprocessed_private_data =
-        placeholder_private_preprocessor<FieldType, circuit_2_params>::process(constraint_system,
-                                                                               assignments.private_table(), desc, fri_params).get();
-=======
         preprocessed_public_data = placeholder_public_preprocessor<FieldType, circuit_2_params>::process(
             constraint_system, assignments.public_table(), desc, fri_params, columns_with_copy_constraints.size());
 
     typename placeholder_private_preprocessor<FieldType, circuit_2_params>::preprocessed_data_type
         preprocessed_private_data = placeholder_private_preprocessor<FieldType, circuit_2_params>::process(
             constraint_system, assignments.private_table(), desc, fri_params);
->>>>>>> d55a5288
 
     auto proof = placeholder_prover<FieldType, circuit_2_params>::process(
         preprocessed_public_data, preprocessed_private_data, desc, constraint_system, assignments, fri_params);
@@ -664,14 +593,9 @@
     BOOST_CHECK(verifier_res);
 }
 
-<<<<<<< HEAD
 ACTOR_THREAD_TEST_CASE(placeholder_prover_lookup_test) {
     circuit_description<FieldType, circuit_3_params, table_rows_log, 3> circuit =
         circuit_test_3<FieldType>();
-=======
-BOOST_AUTO_TEST_CASE(placeholder_prover_lookup_test) {
-    circuit_description<FieldType, circuit_3_params, table_rows_log, 3> circuit = circuit_test_3<FieldType>();
->>>>>>> d55a5288
 
     using policy_type = zk::snark::detail::placeholder_policy<FieldType, circuit_3_params>;
 
