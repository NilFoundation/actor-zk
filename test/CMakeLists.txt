--- conflicted
+++ resolved
@@ -17,16 +17,12 @@
         crypto3::math
         crypto3::multiprecision
 
-<<<<<<< HEAD
+        marshalling::core
+        marshalling::crypto3_multiprecision
+        marshalling::crypto3_algebra
+        marshalling::crypto3_zk
+
         ${Boost_LIBRARIES})
-=======
-                       marshalling::core
-                       marshalling::crypto3_multiprecision
-                       marshalling::crypto3_algebra
-                       marshalling::crypto3_zk
-
-                       ${Boost_LIBRARIES})
->>>>>>> 80efd7ec
 
 function(actor_add_test test)
     string(REPLACE "/" "_" full_test_name ${CMAKE_WORKSPACE_NAME}_${CURRENT_PROJECT_NAME}_${test}_test)
@@ -42,11 +38,11 @@
             "RUN_ARGS;SOURCES;LIBRARIES;DEPENDS"
             ${ARGN})
 
-    if(NOT parsed_args_KIND)
+    if (NOT parsed_args_KIND)
         set(parsed_args_KIND ACTOR)
-    elseif(NOT (parsed_args_KIND IN_LIST test_kinds))
+    elseif (NOT (parsed_args_KIND IN_LIST test_kinds))
         message(FATAL_ERROR "Invalid test kind. KIND must be one of ${test_kinds}")
-    endif()
+    endif ()
 
     set(libraries "${parsed_args_LIBRARIES}")
     list(APPEND libraries
@@ -66,13 +62,13 @@
 
 
     set(args "")
-    if(parsed_args_KIND STREQUAL "ACTOR")
+    if (parsed_args_KIND STREQUAL "ACTOR")
         list(APPEND args -- -c ${BUILD_WITH_UNIT_TEST_SMP})
-    endif()
+    endif ()
 
-    if(NOT (UNIX AND (CMAKE_SYSTEM_NAME STREQUAL "Linux")))
+    if (NOT (UNIX AND (CMAKE_SYSTEM_NAME STREQUAL "Linux")))
         list(APPEND libraries epoll-shim)
-    endif()
+    endif ()
 
     list(APPEND args ${parsed_args_RUN_ARGS})
 
@@ -85,12 +81,12 @@
     target_compile_definitions(${full_test_name} PRIVATE
             ACTOR_TESTING_MAIN BOOST_TEST_DYN_LINK)
 
-    if((BUILD_WITH_STACK_GUARDS STREQUAL "ON") OR
+    if ((BUILD_WITH_STACK_GUARDS STREQUAL "ON") OR
     ((BUILD_WITH_STACK_GUARDS STREQUAL "DEFAULT") AND
     (CMAKE_BUILD_TYPE IN_LIST ACTOR_STACK_GUARD_MODES)))
         target_compile_definitions(${full_test_name}
                 PRIVATE ACTOR_THREAD_STACK_GUARDS)
-    endif()
+    endif ()
 
     target_include_directories(${full_test_name} PRIVATE
             ${CMAKE_CURRENT_SOURCE_DIR}
@@ -127,110 +123,67 @@
     set_target_properties(${full_test_name} PROPERTIES CXX_STANDARD 17)
 
     get_target_property(target_type Boost::unit_test_framework TYPE)
-    if(target_type STREQUAL "SHARED_LIB")
+    if (target_type STREQUAL "SHARED_LIB")
         target_compile_definitions(${full_test_name} PRIVATE BOOST_TEST_DYN_LINK)
-    elseif(target_type STREQUAL "STATIC_LIB")
+    elseif (target_type STREQUAL "STATIC_LIB")
 
-    endif()
+    endif ()
 
-    if(CMAKE_CXX_COMPILER_ID STREQUAL "Clang")
+    if (CMAKE_CXX_COMPILER_ID STREQUAL "Clang")
         target_compile_options(${full_test_name} PRIVATE "-fconstexpr-steps=2147483647")
-    elseif(CMAKE_CXX_COMPILER_ID STREQUAL "GNU")
+    elseif (CMAKE_CXX_COMPILER_ID STREQUAL "GNU")
         target_compile_options(${full_test_name} PRIVATE "-fconstexpr-ops-limit=4294967295")
-    endif()
+    endif ()
 
 endmacro()
 
 set(TESTS_NAMES
-<<<<<<< HEAD
         "commitment/lpc"
         "commitment/fri"
         "commitment/fold_polynomial"
-#        "commitment/lpc_performance"
+        "commitment/lpc_performance"
         "commitment/pedersen"
+        "commitment/proof_of_knowledge"
+        "commitment/powers_of_tau"
+        "commitment/r1cs_gg_ppzksnark_mpc"
         "commitment/type_traits"
-#
-#
-#        "routing_algorithms/test_routing_algorithms"
-#
-#        "relations/numeric/qap"
-#        "relations/numeric/sap"
-#        "relations/numeric/ssp"
-#
-#        "systems/plonk/pickles/pickles"
-#        "systems/plonk/pickles/kimchi"
-#        "systems/plonk/pickles/oracles"
-#        "systems/plonk/pickles/to_field"
-#
-        "systems/plonk/placeholder/placeholder"
-#
-#        "systems/pcd/r1cs_pcd/r1cs_mp_ppzkpcd/r1cs_mp_ppzkpcd"
-#        "systems/pcd/r1cs_pcd/r1cs_sp_ppzkpcd/r1cs_sp_ppzkpcd"
-#
-#        "systems/ppzksnark/bacs_ppzksnark/bacs_ppzksnark"
-#        "systems/ppzksnark/r1cs_gg_ppzksnark/r1cs_gg_ppzksnark"
-#        "systems/ppzksnark/r1cs_gg_ppzksnark/r1cs_gg_ppzksnark_marshalling"
-#        "systems/ppzksnark/r1cs_gg_ppzksnark/r1cs_gg_ppzksnark_tvm_marshalling"
-#        "systems/ppzksnark/r1cs_ppzksnark/r1cs_ppzksnark"
-#        "systems/ppzksnark/r1cs_se_ppzksnark/r1cs_se_ppzksnark"
-#        "systems/ppzksnark/ram_ppzksnark/ram_ppzksnark"
-#        "systems/ppzksnark/tbcs_ppzksnark/tbcs_ppzksnark"
-#        "systems/ppzksnark/uscs_ppzksnark/uscs_ppzksnark"
-#        "systems/ppzksnark/r1cs_gg_ppzksnark/r1cs_gg_ppzksnark_aggregation_conformity"
-#
-#        "transcript/transcript"
-#        "transcript/sponge_transcript"
-#
-#        "systems/plonk/plonk_constraint")
-        )
-=======
-    "commitment/lpc"
-    "commitment/fri"
-    "commitment/fold_polynomial"
-    "commitment/lpc_performance"
-    "commitment/pedersen"
-    "commitment/proof_of_knowledge"
-    "commitment/powers_of_tau"
-    "commitment/r1cs_gg_ppzksnark_mpc"
-    "commitment/type_traits"
 
 
-    "routing_algorithms/test_routing_algorithms"
+        "routing_algorithms/test_routing_algorithms"
 
-    "relations/numeric/qap"
-    "relations/numeric/sap"
-    "relations/numeric/ssp"
+        "relations/numeric/qap"
+        "relations/numeric/sap"
+        "relations/numeric/ssp"
 
-    "systems/plonk/pickles/pickles"
-    "systems/plonk/pickles/kimchi"
-    "systems/plonk/pickles/oracles"
-    "systems/plonk/pickles/to_field"
-    
-    "systems/plonk/placeholder/placeholder"
+        "systems/plonk/pickles/pickles"
+        "systems/plonk/pickles/kimchi"
+        "systems/plonk/pickles/oracles"
+        "systems/plonk/pickles/to_field"
 
-    "systems/pcd/r1cs_pcd/r1cs_mp_ppzkpcd/r1cs_mp_ppzkpcd"
-    "systems/pcd/r1cs_pcd/r1cs_sp_ppzkpcd/r1cs_sp_ppzkpcd"
+        "systems/plonk/placeholder/placeholder"
 
-    "systems/ppzksnark/bacs_ppzksnark/bacs_ppzksnark"
-    "systems/ppzksnark/r1cs_gg_ppzksnark/r1cs_gg_ppzksnark"
-    "systems/ppzksnark/r1cs_gg_ppzksnark/r1cs_gg_ppzksnark_marshalling"
-    "systems/ppzksnark/r1cs_gg_ppzksnark/r1cs_gg_ppzksnark_tvm_marshalling"
-    "systems/ppzksnark/r1cs_ppzksnark/r1cs_ppzksnark"
-    "systems/ppzksnark/r1cs_se_ppzksnark/r1cs_se_ppzksnark"
-    "systems/ppzksnark/ram_ppzksnark/ram_ppzksnark"
-    "systems/ppzksnark/tbcs_ppzksnark/tbcs_ppzksnark"
-    "systems/ppzksnark/uscs_ppzksnark/uscs_ppzksnark"
-    "systems/ppzksnark/r1cs_gg_ppzksnark/r1cs_gg_ppzksnark_aggregation_conformity"
+        "systems/pcd/r1cs_pcd/r1cs_mp_ppzkpcd/r1cs_mp_ppzkpcd"
+        "systems/pcd/r1cs_pcd/r1cs_sp_ppzkpcd/r1cs_sp_ppzkpcd"
 
-    "transcript/transcript"
-    "transcript/kimchi_transcript"
+        "systems/ppzksnark/bacs_ppzksnark/bacs_ppzksnark"
+        "systems/ppzksnark/r1cs_gg_ppzksnark/r1cs_gg_ppzksnark"
+        "systems/ppzksnark/r1cs_gg_ppzksnark/r1cs_gg_ppzksnark_marshalling"
+        "systems/ppzksnark/r1cs_gg_ppzksnark/r1cs_gg_ppzksnark_tvm_marshalling"
+        "systems/ppzksnark/r1cs_ppzksnark/r1cs_ppzksnark"
+        "systems/ppzksnark/r1cs_se_ppzksnark/r1cs_se_ppzksnark"
+        "systems/ppzksnark/ram_ppzksnark/ram_ppzksnark"
+        "systems/ppzksnark/tbcs_ppzksnark/tbcs_ppzksnark"
+        "systems/ppzksnark/uscs_ppzksnark/uscs_ppzksnark"
+        "systems/ppzksnark/r1cs_gg_ppzksnark/r1cs_gg_ppzksnark_aggregation_conformity"
 
-    "systems/plonk/plonk_constraint")
->>>>>>> 80efd7ec
+        "transcript/transcript"
+        "transcript/kimchi_transcript"
 
-foreach(TEST_NAME ${TESTS_NAMES})
+        "systems/plonk/plonk_constraint")
+
+foreach (TEST_NAME ${TESTS_NAMES})
     actor_add_test(${TEST_NAME})
-endforeach()
+endforeach ()
 
 #string(CONCAT TEST_DATA ${CMAKE_CURRENT_SOURCE_DIR} "/systems/plonk/pickles/data/kimchi.json")
 #target_compile_definitions(actor_zk_systems_plonk_pickles_kimchi_test PRIVATE TEST_DATA="${TEST_DATA}")