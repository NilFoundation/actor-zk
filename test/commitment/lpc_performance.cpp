--- conflicted
+++ resolved
@@ -185,12 +185,8 @@
         // verify
         zk::transcript::fiat_shamir_heuristic_sequential<transcript_hash_type> transcript_verifier(x_data);
 
-<<<<<<< HEAD
-        BOOST_CHECK(nil::actor::zk::algorithms::verify_eval<lpc_type>(evaluation_points, proof, fri_params, transcript_verifier)); // phase_3: Verify
-=======
         BOOST_CHECK(zk::algorithms::verify_eval<lpc_type>(
             evaluation_points, proof, fri_params, transcript_verifier));    // phase_3: Verify
->>>>>>> d55a5288
     }
 }
 
